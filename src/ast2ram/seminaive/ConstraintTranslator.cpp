--- conflicted
+++ resolved
@@ -35,16 +35,10 @@
     return nullptr;  // covered already within the scan/lookup generation step
 }
 
-<<<<<<< HEAD
-Own<ram::Condition> ConstraintTranslator::visitBinaryConstraint(const ast::BinaryConstraint& binRel) {
+Own<ram::Condition> ConstraintTranslator::visit_(
+        type_identity<ast::BinaryConstraint>, const ast::BinaryConstraint& binRel) {
     auto valLHS = context.translateValue(index, binRel.getLHS());
     auto valRHS = context.translateValue(index, binRel.getRHS());
-=======
-Own<ram::Condition> ConstraintTranslator::visit_(
-        type_identity<ast::BinaryConstraint>, const ast::BinaryConstraint& binRel) {
-    auto valLHS = context.translateValue(symbolTable, index, binRel.getLHS());
-    auto valRHS = context.translateValue(symbolTable, index, binRel.getRHS());
->>>>>>> 238d4a38
     return mk<ram::Constraint>(
             context.getOverloadedBinaryConstraintOperator(&binRel), std::move(valLHS), std::move(valRHS));
 }
@@ -60,17 +54,8 @@
 
     // else, we construct the atom and create a negation
     VecOwn<ram::Expression> values;
-<<<<<<< HEAD
-    auto args = atom->getArguments();
-    for (size_t i = 0; i < arity; i++) {
-        values.push_back(context.translateValue(index, args[i]));
-    }
-    for (size_t i = 0; i < auxiliaryArity; i++) {
-        values.push_back(mk<ram::UndefValue>());
-=======
     for (const auto* arg : atom->getArguments()) {
-        values.push_back(context.translateValue(symbolTable, index, arg));
->>>>>>> 238d4a38
+        values.push_back(context.translateValue(index, arg));
     }
     return mk<ram::Negation>(
             mk<ram::ExistenceCheck>(getConcreteRelationName(atom->getQualifiedName()), std::move(values)));
