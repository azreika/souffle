/*
 * Souffle - A Datalog Compiler
 * Copyright (c) 2013, 2015, Oracle and/or its affiliates. All rights reserved
 * Licensed under the Universal Permissive License v 1.0 as shown at:
 * - https://opensource.org/licenses/UPL
 * - <souffle root>/licenses/SOUFFLE-UPL.txt
 */

/************************************************************************
 *
 * @file parser.yy
 *
 * @brief Parser for Datalog
 *
 ***********************************************************************/
%skeleton "lalr1.cc"
%require "3.0.2"
%defines
%define parser_class_name {parser}
%define api.token.constructor
%define api.value.type variant
%define parse.assert
%define api.location.type {AstSrcLocation}

%code requires {
    #include <config.h>
    #include <stdlib.h>
    #include <stdio.h>
    #include <assert.h>
    #include <unistd.h>
    #include <stdarg.h>
    #include <string>
    #include <stack>
    #include <unistd.h>

    #include "Util.h"
    #include "AstProgram.h"
    #include "AstClause.h"
    #include "AstComponent.h"
    #include "AstRelation.h"
    #include "AstArgument.h"
    #include "AstNode.h"
    #include "BinaryOperator.h"
    #include "UnaryOperator.h"
    #include "AstParserUtils.h"
    
    #include "AstSrcLocation.h"

    using namespace souffle;

    namespace souffle {
        class ParserDriver;
    }

    typedef void* yyscan_t;
    
    #define YY_NULLPTR nullptr
    
    /* Macro to update locations as parsing proceeds */
    # define YYLLOC_DEFAULT(Cur, Rhs, N)                       \
    do {                                                       \
       if (N) {                                                \
           (Cur).start        = YYRHSLOC(Rhs, 1).start;        \
           (Cur).end          = YYRHSLOC(Rhs, N).end;          \
           (Cur).filename     = YYRHSLOC(Rhs, N).filename;     \
       } else {                                                \
           (Cur).start    = YYRHSLOC(Rhs, 0).end;              \
           (Cur).filename = YYRHSLOC(Rhs, 0).filename;         \
       }                                                       \
     } while (0)
}

%param { ParserDriver &driver }
%param { yyscan_t yyscanner }

%locations

%define parse.trace
%define parse.error verbose

%code {
    #include "ParserDriver.h"
}

%token END 0                     "end of file"
%token <std::string> STRING      "symbol"
%token <std::string> IDENT       "identifier"
%token <long long> NUMBER        "number"
%token <std::string> RELOP       "relational operator"
%token OUTPUT_QUALIFIER          "relation qualifier output"
%token INPUT_QUALIFIER           "relation qualifier input"
%token DATA_QUALIFIER            "relation qualifier data"
%token PRINTSIZE_QUALIFIER       "relation qualifier printsize"
%token BRIE_QUALIFIER            "BRIE datastructure qualifier"
%token BTREE_QUALIFIER           "BTREE datastructure qualifier"
%token EQREL_QUALIFIER           "equivalence relation qualifier"
%token OVERRIDABLE_QUALIFIER     "relation qualifier overidable"
%token TMATCH                    "match predicate"
%token TCONTAINS                 "checks whether substring is contained in a string"
%token CAT                       "concatenation of two strings"
%token ORD                       "ordinal number of a string"
%token MIN                       "min aggregator"
%token MAX                       "max aggregator"
%token COUNT                     "count aggregator"
%token SUM                       "sum aggregator"
%token STRICT                    "strict marker"
%token PLAN                      "plan keyword"
%token IF                        ":-"
%token DECL                      "relation declaration"
%token OVERRIDE                  "override rules of super-component"
%token TYPE                      "type declaration"
%token COMPONENT                 "component declaration"
%token INSTANTIATE               "component instantiation"
%token NUMBER_TYPE               "numeric type declaration"
%token SYMBOL_TYPE               "symbolic type declaration"
%token AS                        "type cast"
%token NIL                       "nil reference"
%token PIPE                      "|"
%token LBRACKET                  "["
%token RBRACKET                  "]"
%token UNDERSCORE                "_"
%token DOLLAR                    "$"
%token PLUS                      "+"
%token MINUS                     "-"
%token EXCLAMATION               "!"
%token LPAREN                    "("
%token RPAREN                    ")"
%token COMMA                     ","
%token COLON                     ":"
%token SEMICOLON                 ";"
%token DOT                       "."
%token EQUALS                    "="
%token STAR                      "*"
%token SLASH                     "/"
%token CARET                     "^"
%token PERCENT                   "%"
%token LBRACE                    "{"
%token RBRACE                    "}"
%token LT                        "<"
%token GT                        ">"
%token BW_AND                    "band"
%token BW_OR                     "bor"
%token BW_XOR                    "bxor"
%token BW_NOT                    "bnot"
%token L_AND                     "land"
%token L_OR                      "lor"
%token L_NOT                     "lnot"

%type <int>                              qualifiers
%type <AstTypeIdentifier *>              type_id
%type <AstRelationIdentifier *>          rel_id
%type <AstProgram *>                     unit
%type <AstType *>                        type
%type <AstComponent *>                   component component_head component_body
%type <AstComponentType *>               comp_type
%type <AstComponentInit *>               comp_init
%type <AstRelation *>                    attributes non_empty_attributes relation
%type <AstArgument *>                    arg
%type <AstAtom *>                        arg_list non_empty_arg_list atom
%type <std::vector<AstAtom*>>            head
%type <RuleBody *>                       literal term disjunction conjunction body
%type <AstClause *>                      fact
%type <std::vector<AstClause*>>          rule rule_def
%type <AstExecutionOrder *>              exec_order exec_order_list
%type <AstExecutionPlan *>               exec_plan exec_plan_list
%type <AstRecordInit *>                  recordlist 
%type <AstRecordType *>                  recordtype 
%type <AstUnionType *>                   uniontype
%type <std::vector<AstTypeIdentifier>>   type_params type_param_list
%type <std::string>                      comp_override

%printer { yyoutput << $$; } <*>;

%precedence AS
%left L_OR
%left L_AND
%left BW_OR 
%left BW_XOR
%left BW_AND
%left PLUS MINUS
%left STAR SLASH PERCENT
%precedence BW_NOT L_NOT
%precedence NEG
%left CARET

%%
%start program;

/* Program */
program: unit

/* Top-level statement */
unit: unit type { $$ = $1; driver.addType($2); }
    | unit relation { $$ = $1; driver.addRelation($2); }
    | unit fact { $$ = $1; driver.addClause($2); }
    | unit rule { $$ = $1; for(const auto& cur : $2) driver.addClause(cur); }
    | unit component { $$ = $1; driver.addComponent($2); }
    | unit comp_init { $$ = $1; driver.addInstantiation($2); }
    | %empty {
      }
    ;


/* Type Identifier */

type_id: 
	  IDENT { $$ = new AstTypeIdentifier($1); }
	| type_id DOT IDENT { $$ = $1; $$->append($3); }
	;

    
/* Type Declaration */
type: NUMBER_TYPE IDENT {
          $$ = new AstPrimitiveType($2, true);
          $$->setSrcLoc(@$);
      }
    | SYMBOL_TYPE IDENT {
          $$ = new AstPrimitiveType($2, false);
          $$->setSrcLoc(@$);
      }
    | TYPE IDENT {
          $$ = new AstPrimitiveType($2);
          $$->setSrcLoc(@$);
      }
    | TYPE IDENT EQUALS uniontype {
          $$ = $4; 
          $$->setName($2);
          $$->setSrcLoc(@$);
      }
    | TYPE IDENT EQUALS LBRACKET recordtype RBRACKET {
          $$ = $5; 
          $$->setName($2);
          $$->setSrcLoc(@$); 
      }
    | TYPE IDENT EQUALS LBRACKET RBRACKET {
          $$ = new AstRecordType(); 
          $$->setName($2); 
          $$->setSrcLoc(@$); 
      }
    ;

recordtype: IDENT COLON type_id  { $$ = new AstRecordType(); $$->add($1, *$3); delete $3; } 
          | recordtype COMMA IDENT COLON type_id  {  $$ = $1; $1->add($3, *$5); delete $5; } 
          ;

uniontype: type_id  { $$ = new AstUnionType(); $$->add(*$1); delete $1; } 
         | uniontype PIPE type_id { $$ = $1; $1->add(*$3); delete $3; }
         ;
	   
         
/* Relation Identifier */

rel_id: 
      IDENT { $$ = new AstRelationIdentifier($1); }
    | rel_id DOT IDENT { $$ = $1; $$->append($3); }
    ;
         
         
/* Relations */
non_empty_attributes : IDENT COLON type_id {
           $$ = new AstRelation();
           AstAttribute *a = new AstAttribute($1, *$3);
           a->setSrcLoc(@3);
           $$->addAttribute(std::unique_ptr<AstAttribute>(a));
           delete $3;
          }
        | attributes COMMA IDENT COLON type_id {
            $$ = $1;
            AstAttribute *a = new AstAttribute($3, *$5);
            a->setSrcLoc(@5);
            $$->addAttribute(std::unique_ptr<AstAttribute>(a));
            delete $5;
          }
        ;

attributes: non_empty_attributes { $$ = $1; }
        | %empty {
           $$ = new AstRelation();
          }
        ;

qualifiers: qualifiers OUTPUT_QUALIFIER { if($1 & OUTPUT_RELATION) driver.error(@2, "output qualifier already set"); $$ = $1 | OUTPUT_RELATION; }
          | qualifiers INPUT_QUALIFIER { if($1 & INPUT_RELATION) driver.error(@2, "input qualifier already set"); $$ = $1 | INPUT_RELATION; }
          | qualifiers DATA_QUALIFIER { if($1 & DATA_RELATION) driver.error(@2, "input qualifier already set"); $$ = $1 | DATA_RELATION; }
          | qualifiers PRINTSIZE_QUALIFIER { if($1 & PRINTSIZE_RELATION) driver.error(@2, "printsize qualifier already set"); $$ = $1 | PRINTSIZE_RELATION; }
          | qualifiers OVERRIDABLE_QUALIFIER { if($1 & OVERRIDABLE_RELATION) driver.error(@2, "overridable qualifier already set"); $$ = $1 | OVERRIDABLE_RELATION; }
<<<<<<< HEAD
          | qualifiers BRIE_QUALIFIER { if($1 & (BRIE_RELATION|BTREE_RELATION|EQREL_RELATION)) driver.error(@2, "btree/brie/eqrel qualifier already set"); $$ = $1 | BRIE_RELATION; }
          | qualifiers BTREE_QUALIFIER { if($1 & (BRIE_RELATION|BTREE_RELATION|EQREL_RELATION)) driver.error(@2, "btree/brie/eqrel qualifier already set"); $$ = $1 | BTREE_RELATION; }
          | qualifiers EQREL_QUALIFIER { if($1 & (BRIE_RELATION|BTREE_RELATION|EQREL_RELATION)) driver.error(@2, "btree/brie/eqrel qualifier already set"); $$ = $1 | EQREL_RELATION; }          
          | { $$ = 0; }
=======
          | %empty { $$ = 0; }
>>>>>>> 9bded375
          ;

relation: DECL IDENT LPAREN attributes RPAREN qualifiers {
           $$ = $4;
           $4->setName($2);
           $4->setQualifier($6);
           $$->setSrcLoc(@$);
          }
        ;

/* Atom */
arg: STRING {
       $$ = new AstStringConstant(driver.getSymbolTable(), $1.c_str());
       $$->setSrcLoc(@$);
     }
   | UNDERSCORE {
       $$ = new AstUnnamedVariable();
       $$->setSrcLoc(@$);
     }
   | DOLLAR {
       $$ = new AstCounter();
       $$->setSrcLoc(@$);
     }
   | IDENT {
       $$ = new AstVariable($1);
       $$->setSrcLoc(@$);
     }
   | NUMBER {
       $$ = new AstNumberConstant($1);
       $$->setSrcLoc(@$);
     }
   | LPAREN arg RPAREN {
       $$ = $2;
     }
   | arg BW_OR arg {
       $$ = new AstBinaryFunctor(BinaryOp::BOR, std::unique_ptr<AstArgument>($1), std::unique_ptr<AstArgument>($3));
       $$->setSrcLoc(@$);
     }
   | arg BW_XOR arg {
       $$ = new AstBinaryFunctor(BinaryOp::BXOR, std::unique_ptr<AstArgument>($1), std::unique_ptr<AstArgument>($3));
       $$->setSrcLoc(@$);
     }
   | arg BW_AND arg {
       $$ = new AstBinaryFunctor(BinaryOp::BAND, std::unique_ptr<AstArgument>($1), std::unique_ptr<AstArgument>($3));
       $$->setSrcLoc(@$);
     }
   | arg L_OR arg {
       $$ = new AstBinaryFunctor(BinaryOp::LOR, std::unique_ptr<AstArgument>($1), std::unique_ptr<AstArgument>($3));
       $$->setSrcLoc(@$);
     }
   | arg L_AND arg {
       $$ = new AstBinaryFunctor(BinaryOp::LAND, std::unique_ptr<AstArgument>($1), std::unique_ptr<AstArgument>($3));
       $$->setSrcLoc(@$);
     }
   | arg PLUS arg {
       $$ = new AstBinaryFunctor(BinaryOp::ADD, std::unique_ptr<AstArgument>($1), std::unique_ptr<AstArgument>($3));
       $$->setSrcLoc(@$);
     }
   | arg MINUS arg {
       $$ = new AstBinaryFunctor(BinaryOp::SUB, std::unique_ptr<AstArgument>($1), std::unique_ptr<AstArgument>($3));
       $$->setSrcLoc(@$);
     }
   | arg STAR arg {
       $$ = new AstBinaryFunctor(BinaryOp::MUL, std::unique_ptr<AstArgument>($1), std::unique_ptr<AstArgument>($3));
       $$->setSrcLoc(@$);
     }
   | arg SLASH arg {
       $$ = new AstBinaryFunctor(BinaryOp::DIV, std::unique_ptr<AstArgument>($1), std::unique_ptr<AstArgument>($3));
       $$->setSrcLoc(@$);
     }
   | arg PERCENT arg {
       $$ = new AstBinaryFunctor(BinaryOp::MOD, std::unique_ptr<AstArgument>($1), std::unique_ptr<AstArgument>($3));
       $$->setSrcLoc(@$);
     }
   | arg CARET arg {
       $$ = new AstBinaryFunctor(BinaryOp::EXP, std::unique_ptr<AstArgument>($1), std::unique_ptr<AstArgument>($3));
       $$->setSrcLoc(@$);
     }
   | CAT LPAREN arg COMMA arg RPAREN {
       $$ = new AstBinaryFunctor(BinaryOp::CAT, std::unique_ptr<AstArgument>($3), std::unique_ptr<AstArgument>($5));
       $$->setSrcLoc(@$);
     }
   | ORD LPAREN arg RPAREN {
       $$ = new AstUnaryFunctor(UnaryOp::ORD, std::unique_ptr<AstArgument>($3));
       $$->setSrcLoc(@$);
     }
   | arg AS IDENT {
       $$ = new AstTypeCast(std::unique_ptr<AstArgument>($1), $3); 
       $$->setSrcLoc(@$);
     }
   |  MINUS arg %prec NEG {
       std::unique_ptr<AstArgument> arg;
       if (const AstNumberConstant* original = dynamic_cast<const AstNumberConstant*>($2)) {
           $$ = new AstNumberConstant(-1*original->getIndex());
           $$->setSrcLoc($2->getSrcLoc());
           delete $2;
       } else {
           $$ = new AstUnaryFunctor(UnaryOp::NEG, std::unique_ptr<AstArgument>($2));
           $$->setSrcLoc(@$);
       }
     }
   |  BW_NOT arg { 
       $$ = new AstUnaryFunctor(UnaryOp::BNOT, std::unique_ptr<AstArgument>($2));
       $$->setSrcLoc(@$); 
     }
   |  L_NOT arg { 
       $$ = new AstUnaryFunctor(UnaryOp::LNOT, std::unique_ptr<AstArgument>($2));
       $$->setSrcLoc(@$); 
     }
   | LBRACKET RBRACKET  {
       $$ = new AstRecordInit(); 
       $$->setSrcLoc(@$);
     } 
   | LBRACKET recordlist RBRACKET {
       $$ = $2; 
       $$->setSrcLoc(@$);
     }
   | NIL {
       $$ = new AstNullConstant();
       $$->setSrcLoc(@$);
     }
   | COUNT COLON atom {
       auto res = new AstAggregator(AstAggregator::count);
       res->addBodyLiteral(std::unique_ptr<AstLiteral>($3));
       $$ = res;
       $$->setSrcLoc(@$);
     }
   | COUNT COLON LBRACE body RBRACE {
       auto res = new AstAggregator(AstAggregator::count);
       auto bodies = $4->toClauseBodies();
       if (bodies.size() != 1) {
    	   std::cerr << "ERROR: currently not supporting non-conjunctive aggreation clauses!";
    	   exit(1);
       }
       for(const auto& cur : bodies[0]->getBodyLiterals()) 
           res->addBodyLiteral(std::unique_ptr<AstLiteral>(cur->clone()));
       delete bodies[0];
       delete $4;
       $$ = res;
       $$->setSrcLoc(@$);
     }
   | SUM arg COLON atom {
       auto res = new AstAggregator(AstAggregator::sum);
       res->setTargetExpression(std::unique_ptr<AstArgument>($2));
       res->addBodyLiteral(std::unique_ptr<AstLiteral>($4));
       $$ = res;
       $$->setSrcLoc(@$);
     }
   | SUM arg COLON LBRACE body RBRACE {
       auto res = new AstAggregator(AstAggregator::min);
       res->setTargetExpression(std::unique_ptr<AstArgument>($2));
       auto bodies = $5->toClauseBodies();
	   if (bodies.size() != 1) {
		   std::cerr << "ERROR: currently not supporting non-conjunctive aggreation clauses!";
		   exit(1);
	   }
       for(const auto& cur : bodies[0]->getBodyLiterals()) 
    	   res->addBodyLiteral(std::unique_ptr<AstLiteral>(cur->clone()));
       delete bodies[0];
       delete $5;
       $$ = res;
       $$->setSrcLoc(@$);
     }
   | MIN arg COLON atom {
       auto res = new AstAggregator(AstAggregator::min);
       res->setTargetExpression(std::unique_ptr<AstArgument>($2));
       res->addBodyLiteral(std::unique_ptr<AstLiteral>($4));
       $$ = res;
       $$->setSrcLoc(@$);
     }
   | MIN arg COLON LBRACE body RBRACE {
       auto res = new AstAggregator(AstAggregator::min);
       res->setTargetExpression(std::unique_ptr<AstArgument>($2));
       auto bodies = $5->toClauseBodies();
	   if (bodies.size() != 1) {
		   std::cerr << "ERROR: currently not supporting non-conjunctive aggreation clauses!";
		   exit(1);
	   }
       for(const auto& cur : bodies[0]->getBodyLiterals()) 
    	   res->addBodyLiteral(std::unique_ptr<AstLiteral>(cur->clone()));
       delete bodies[0];
       delete $5;
       $$ = res;
       $$->setSrcLoc(@$);
     }
   | MAX arg COLON atom {
       auto res = new AstAggregator(AstAggregator::max);
       res->setTargetExpression(std::unique_ptr<AstArgument>($2));
       res->addBodyLiteral(std::unique_ptr<AstLiteral>($4));
       $$ = res;
       $$->setSrcLoc(@$);
     }
   | MAX arg COLON LBRACE body RBRACE {
       auto res = new AstAggregator(AstAggregator::max);
       res->setTargetExpression(std::unique_ptr<AstArgument>($2));
       auto bodies = $5->toClauseBodies();
	   if (bodies.size() != 1) {
		   std::cerr << "ERROR: currently not supporting non-conjunctive aggreation clauses!";
		   exit(1);
	   }
       for(const auto& cur : bodies[0]->getBodyLiterals()) 
          res->addBodyLiteral(std::unique_ptr<AstLiteral>(cur->clone()));
       delete bodies[0];
       delete $5;
       $$ = res;
       $$->setSrcLoc(@$);
     }
   ;

recordlist: arg {
             $$ = new AstRecordInit(); 
             $$->add(std::unique_ptr<AstArgument>($1));
            }
          | recordlist COMMA arg {
             $$ = $1; 
             $$->add(std::unique_ptr<AstArgument>($3)); 
            }
          ; 

non_empty_arg_list : 
          arg {
            $$ = new AstAtom();
            $$->addArgument(std::unique_ptr<AstArgument>($1));
          }
        | arg_list COMMA arg {
            $$ = $1;
            $$->addArgument(std::unique_ptr<AstArgument>($3));
          }
        ;

arg_list: non_empty_arg_list { $$ = $1; }
        | %empty {
          $$ = new AstAtom();
        }
        ;

atom: rel_id LPAREN arg_list RPAREN {
          $$ = $3; $3->setName(*$1);
          delete $1;
          $$->setSrcLoc(@$);
        }
    ;

/* Literal */
literal: arg RELOP arg {
            auto* res = new AstConstraint($2, std::unique_ptr<AstArgument>($1), std::unique_ptr<AstArgument>($3));
            res->setSrcLoc(@$);
            $$ = new RuleBody(RuleBody::constraint(res));
          }
       | arg LT arg {
           auto* res = new AstConstraint(BinaryRelOp::LT, std::unique_ptr<AstArgument>($1), std::unique_ptr<AstArgument>($3));
           res->setSrcLoc(@$);
           $$ = new RuleBody(RuleBody::constraint(res));
         }
       | arg GT arg {
    	   auto* res = new AstConstraint(BinaryRelOp::GT, std::unique_ptr<AstArgument>($1), std::unique_ptr<AstArgument>($3));
           res->setSrcLoc(@$);
           $$ = new RuleBody(RuleBody::constraint(res));
         }
       | arg EQUALS arg {
    	   auto* res = new AstConstraint(BinaryRelOp::EQ, std::unique_ptr<AstArgument>($1), std::unique_ptr<AstArgument>($3));
           res->setSrcLoc(@$);
           $$ = new RuleBody(RuleBody::constraint(res));
         }
       | atom {
            $1->setSrcLoc(@$);
            $$ = new RuleBody(RuleBody::atom($1));
          }
       | TMATCH LPAREN arg COMMA arg RPAREN {
            auto* res = new AstConstraint(BinaryRelOp::MATCH, std::unique_ptr<AstArgument>($3), std::unique_ptr<AstArgument>($5));
            res->setSrcLoc(@$);
		    $$ = new RuleBody(RuleBody::constraint(res));
          }
       | TCONTAINS LPAREN arg COMMA arg RPAREN {
            auto* res = new AstConstraint(BinaryRelOp::CONTAINS, std::unique_ptr<AstArgument>($3), std::unique_ptr<AstArgument>($5));
            res->setSrcLoc(@$);
            $$ = new RuleBody(RuleBody::constraint(res));
          }
       ;
     
/* Fact */
fact: atom DOT {
          $$ = new AstClause();
          $$->setHead(std::unique_ptr<AstAtom>($1));
          $$->setSrcLoc(@$);
      }
    ;

/* Head */
head : atom					{ $$.push_back($1); }
     | head COMMA atom		{ $$.swap($1); $$.push_back($3); }
	 ;

/* Term */     
term : literal							{ $$ = $1; }
	 | EXCLAMATION term					{ $$ = $2; $$->negate(); }
	 | LPAREN disjunction RPAREN		{ $$ = $2; }
	 ;
	
/* Conjunction */
conjunction: term 						{ $$ = $1; }
    | conjunction COMMA term 			{ $$ = $1; $$->conjunct(std::move(*$3)); }
    ;

/* Disjunction */
disjunction : conjunction				 { $$ = $1; }
	 | disjunction SEMICOLON conjunction { $$ = $1; $$->disjunct(std::move(*$3)); }
	 ;
	 
/* Body */
body : disjunction						{ $$ = $1; }
     ;
    
/* execution order list */
exec_order_list: NUMBER {
          $$ = new AstExecutionOrder();
          $$->appendAtomIndex($1);
      }
    | exec_order_list COMMA NUMBER {
          $$ = $1;
          $$->appendAtomIndex($3);
      }
    ;
    
/* execution order */
exec_order: LPAREN exec_order_list RPAREN {
           $$ = $2;
           $$->setSrcLoc(@$);
      }
    ;
    
/* execution plan list */
exec_plan_list : NUMBER COLON exec_order {
           $$ = new AstExecutionPlan();
           $$->setOrderFor($1, std::unique_ptr<AstExecutionOrder>($3));
      }
    | exec_plan_list COMMA NUMBER COLON exec_order {
           $$ = $1;
           $$->setOrderFor($3, std::unique_ptr<AstExecutionOrder>($5));
    }
    ;
    
/* execution plan */
exec_plan: PLAN exec_plan_list {
          $$ = $2;
          $$->setSrcLoc(@$);
      }
    ;

/* Rule Definition */
rule_def: head IF body DOT  {
		  auto bodies = $3->toClauseBodies();
          for(const auto& head : $1) {
        	  for(AstClause* body : bodies) {
				  AstClause* cur = body->clone();
				  cur->setHead(std::unique_ptr<AstAtom>(head->clone()));
				  cur->setSrcLoc(@$);
				  cur->setGenerated($1.size() != 1 || bodies.size() != 1);
				  $$.push_back(cur);
        	  }
          }
          for(auto& head : $1) delete head;
          for(AstClause* body : bodies) delete body;
          delete $3;
      }
;

/* Rule */
rule: rule_def {
         $$ = $1;
      }
    |
      rule STRICT {
         $$ = $1;
         for(const auto& cur : $$) cur->setFixedExecutionPlan();
      }
    | rule exec_plan {
         $$ = $1;
         for(const auto& cur : $$) cur->setExecutionPlan(std::unique_ptr<AstExecutionPlan>($2));
      }
    ;
    
/* Type Parameters */

type_param_list: 
      IDENT {
          $$.push_back($1);
      }
    | type_param_list COMMA type_id {
          $$ = $1;
          $$.push_back(*$3);
          delete $3;
      }
    ;
    
type_params: %empty {
      }
    | LT type_param_list GT {
        $$ = $2;
      }
    ;

/* Component type */
    
comp_type: IDENT type_params {
        $$ = new AstComponentType($1,$2);
      }
    ;

/* Component */
    
component_head: COMPONENT comp_type {
        $$ = new AstComponent();
        $$->setComponentType(*$2);
        delete $2;
      }
    | component_head COLON comp_type {
        $$ = $1;
        $$->addBaseComponent(*$3);
        delete $3;
      }
    | component_head COMMA comp_type {
        $$ = $1;
        $$->addBaseComponent(*$3);
        delete $3;
      }
    
component_body:
      component_body type          { $$ = $1; $$->addType(std::unique_ptr<AstType>($2)); }
    | component_body relation      { $$ = $1; $$->addRelation(std::unique_ptr<AstRelation>($2)); }
    | component_body fact          { $$ = $1; $$->addClause(std::unique_ptr<AstClause>($2)); }
    | component_body rule          { $$ = $1; for(const auto& cur : $2) $$->addClause(std::unique_ptr<AstClause>(cur)); }
    | component_body comp_override { $$ = $1; $$->addOverride($2); }
    | component_body component     { $$ = $1; $$->addComponent(std::unique_ptr<AstComponent>($2)); }
    | component_body comp_init     { $$ = $1; $$->addInstantiation(std::unique_ptr<AstComponentInit>($2)); }
    | %empty {
        $$ = new AstComponent();
    }
    
component: component_head LBRACE component_body RBRACE {
        $$ = $3;
        $$->setComponentType($1->getComponentType());
        $$->setBaseComponents($1->getBaseComponents());
        delete $1;
        $$->setSrcLoc(@$);
      }
  
/* Component Instantition */

comp_init: INSTANTIATE IDENT EQUALS comp_type {
        $$ = new AstComponentInit();
        $$->setInstanceName($2);
        $$->setComponentType(*$4);
        $$->setSrcLoc(@$);
        delete $4;
    }

/* Override rules of a relation */

comp_override: OVERRIDE IDENT {
         $$ = $2; 
}

%%
void yy::parser::error(const location_type &l, const std::string &m) {
   driver.error(l, m);
}<|MERGE_RESOLUTION|>--- conflicted
+++ resolved
@@ -284,14 +284,10 @@
           | qualifiers DATA_QUALIFIER { if($1 & DATA_RELATION) driver.error(@2, "input qualifier already set"); $$ = $1 | DATA_RELATION; }
           | qualifiers PRINTSIZE_QUALIFIER { if($1 & PRINTSIZE_RELATION) driver.error(@2, "printsize qualifier already set"); $$ = $1 | PRINTSIZE_RELATION; }
           | qualifiers OVERRIDABLE_QUALIFIER { if($1 & OVERRIDABLE_RELATION) driver.error(@2, "overridable qualifier already set"); $$ = $1 | OVERRIDABLE_RELATION; }
-<<<<<<< HEAD
           | qualifiers BRIE_QUALIFIER { if($1 & (BRIE_RELATION|BTREE_RELATION|EQREL_RELATION)) driver.error(@2, "btree/brie/eqrel qualifier already set"); $$ = $1 | BRIE_RELATION; }
           | qualifiers BTREE_QUALIFIER { if($1 & (BRIE_RELATION|BTREE_RELATION|EQREL_RELATION)) driver.error(@2, "btree/brie/eqrel qualifier already set"); $$ = $1 | BTREE_RELATION; }
           | qualifiers EQREL_QUALIFIER { if($1 & (BRIE_RELATION|BTREE_RELATION|EQREL_RELATION)) driver.error(@2, "btree/brie/eqrel qualifier already set"); $$ = $1 | EQREL_RELATION; }          
-          | { $$ = 0; }
-=======
           | %empty { $$ = 0; }
->>>>>>> 9bded375
           ;
 
 relation: DECL IDENT LPAREN attributes RPAREN qualifiers {
