--- conflicted
+++ resolved
@@ -305,13 +305,14 @@
 
                         // get index to be queried
                         auto keys = scan->getRangeQueryColumns();
-                        auto index = synthesiser.toIndex(keys);
+                        // auto index = synthesiser.toIndex(keys);
 
                         out << "const Tuple<RamDomain," << arity << "> key({{";
                         printKeyTuple();
                         out << "}});\n";
                         out << "auto range = " << relName << "->"
-                            << "equalRange" << index << "(key);\n";
+                            // << "equalRange" << index << "(key);\n";
+                            << "equalRange_" << keys << "(key);\n";
                         out << "auto part = range.partition();\n";
                     }
 
@@ -581,7 +582,7 @@
 
             // get index to be queried
             auto keys = scan.getRangeQueryColumns();
-            auto index = synthesiser.toIndex(keys);
+            // auto index = synthesiser.toIndex(keys);
 
             // if this is the parallel level
             if (scan.getLevel() == 0 && !scan.isPureExistenceCheck()) {
@@ -1497,15 +1498,9 @@
                            // ? getRelationType(rel, rel.getArity(), idxAnalysis->getIndexes(rel))
                            ? relationType->getTypeName()
                            : tempType;
-<<<<<<< HEAD
         const std::string& type = (rel.isTemp()) ? tempType :  // getRelationType(rel, rel.getArity(),
                                                                //         idxAnalysis->getIndexes(rel));
                                           relationType->getTypeName();
-=======
-        const std::string& type =
-                (rel.isTemp()) ? tempType
-                               : getRelationType(rel, rel.getArity(), idxAnalysis->getIndexes(rel));
->>>>>>> 2bb9ff78
 
         // defining table
         os << "// -- Table: " << raw_name << "\n";
