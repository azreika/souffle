--- conflicted
+++ resolved
@@ -906,13 +906,8 @@
         code->push_back(LVM_LogRelationTimer);
         size_t timerIndex = getNewTimer();
         code->push_back(symbolTable.lookup(timer.getMessage()));
-<<<<<<< HEAD
-        code->push_back(1);
+        code->push_back(timerIndex);
         code->push_back(relationEncoder.encodeRelation(timer.getRelation().getName()));
-=======
->>>>>>> 9e2aa1e1
-        code->push_back(timerIndex);
-        code->push_back(symbolTable.lookup(timer.getRelation().getName()));
         visit(timer.getStatement(), exitAddress);
         code->push_back(LVM_StopLogTimer);
         code->push_back(timerIndex);
