--- conflicted
+++ resolved
@@ -232,23 +232,6 @@
         return element;
     }
 
-<<<<<<< HEAD
-    /** Get relation */
-    const RamRelation& getRelation() const {
-        return *relationRef->get();
-    }
-
-    /** Obtain list of child nodes */
-    std::vector<const RamNode*> getChildNodes() const override {
-        if (relationRef != nullptr) {
-            return {relationRef.get()};
-        } else {
-            return {};
-        }
-    }
-
-=======
->>>>>>> 08305082
     RamElementAccess* clone() const override {
         return new RamElementAccess(identifier, element);
     }
