--- conflicted
+++ resolved
@@ -339,15 +339,9 @@
 
 class ReadCinJSONFactory : public ReadStreamFactory {
 public:
-<<<<<<< HEAD
     Own<ReadStream> getReader(const std::map<std::string, std::string>& rwOperation, SymbolTable& symbolTable,
             RecordTable& recordTable) override {
-        return std::make_unique<ReadStreamJSON>(std::cin, rwOperation, symbolTable, recordTable);
-=======
-    std::unique_ptr<ReadStream> getReader(const std::map<std::string, std::string>& rwOperation,
-            SymbolTable& symbolTable, RecordTable& recordTable) override {
         return mk<ReadStreamJSON>(std::cin, rwOperation, symbolTable, recordTable);
->>>>>>> b0bdb5b3
     }
 
     const std::string& getName() const override {
@@ -359,15 +353,9 @@
 
 class ReadFileJSONFactory : public ReadStreamFactory {
 public:
-<<<<<<< HEAD
     Own<ReadStream> getReader(const std::map<std::string, std::string>& rwOperation, SymbolTable& symbolTable,
             RecordTable& recordTable) override {
-        return std::make_unique<ReadFileJSON>(rwOperation, symbolTable, recordTable);
-=======
-    std::unique_ptr<ReadStream> getReader(const std::map<std::string, std::string>& rwOperation,
-            SymbolTable& symbolTable, RecordTable& recordTable) override {
         return mk<ReadFileJSON>(rwOperation, symbolTable, recordTable);
->>>>>>> b0bdb5b3
     }
 
     const std::string& getName() const override {
