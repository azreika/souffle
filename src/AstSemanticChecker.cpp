/*
 * Souffle - A Datalog Compiler
 * Copyright (c) 2015, Oracle and/or its affiliates. All rights reserved
 * Licensed under the Universal Permissive License v 1.0 as shown at:
 * - https://opensource.org/licenses/UPL
 * - <souffle root>/licenses/SOUFFLE-UPL.txt
 */

/************************************************************************
 *
 * @file AstSemanticChecker.cpp
 *
 * Implementation of the semantic checker pass.
 *
 ***********************************************************************/

#include "AstSemanticChecker.h"
#include "AstArgument.h"
#include "AstAttribute.h"
#include "AstClause.h"
#include "AstIODirective.h"
#include "AstLiteral.h"
#include "AstNode.h"
#include "AstProgram.h"
#include "AstRelation.h"
#include "AstRelationIdentifier.h"
#include "AstTranslationUnit.h"
#include "AstType.h"
#include "AstTypeAnalysis.h"
#include "AstTypes.h"
#include "AstUtils.h"
#include "AstVisitor.h"
#include "BinaryConstraintOps.h"
#include "ErrorReport.h"
#include "Global.h"
#include "GraphUtils.h"
#include "Macro.h"
#include "PrecedenceGraph.h"
#include "SrcLocation.h"
#include "TypeSystem.h"
#include "Util.h"
#include <cassert>
#include <cstddef>
#include <iostream>
#include <map>
#include <memory>
#include <set>
#include <typeinfo>
#include <utility>
#include <vector>

namespace souffle {

bool AstSemanticChecker::transform(AstTranslationUnit& translationUnit) {
    const TypeEnvironment& typeEnv =
            translationUnit.getAnalysis<TypeEnvironmentAnalysis>()->getTypeEnvironment();
    auto* typeAnalysis = translationUnit.getAnalysis<TypeAnalysis>();
    auto* precedenceGraph = translationUnit.getAnalysis<PrecedenceGraph>();
    auto* recursiveClauses = translationUnit.getAnalysis<RecursiveClauses>();
    checkProgram(translationUnit.getErrorReport(), *translationUnit.getProgram(), typeEnv, *typeAnalysis,
            *precedenceGraph, *recursiveClauses);
    return false;
}

void AstSemanticChecker::checkProgram(ErrorReport& report, const AstProgram& program,
        const TypeEnvironment& typeEnv, const TypeAnalysis& typeAnalysis,
        const PrecedenceGraph& precedenceGraph, const RecursiveClauses& recursiveClauses) {
    // -- conduct checks --
    // TODO: re-write to use visitors
    checkTypes(report, program);
    checkRules(report, typeEnv, program, recursiveClauses);
    checkNamespaces(report, program);
    checkIODirectives(report, program);
    checkWitnessProblem(report, program);
    checkInlining(report, program, precedenceGraph);

    // get the list of components to be checked
    std::vector<const AstNode*> nodes;
    for (const auto& rel : program.getRelations()) {
        for (const auto& cls : rel->getClauses()) {
            nodes.push_back(cls);
        }
    }

    // -- check grounded variables --
    visitDepthFirst(nodes, [&](const AstClause& clause) {
        // only interested in rules
        if (clause.isFact()) {
            return;
        }

        // compute all grounded terms
        auto isGrounded = getGroundedTerms(clause);

        // all terms in head need to be grounded
        std::set<std::string> reportedVars;
        for (const AstVariable* cur : getVariables(clause)) {
            if (!isGrounded[cur] && reportedVars.insert(cur->getName()).second) {
                report.addError("Ungrounded variable " + cur->getName(), cur->getSrcLoc());
            }
        }
    });

    // -- type checks --

    // - variables -
    visitDepthFirst(nodes, [&](const AstVariable& var) {
        if (typeAnalysis.getTypes(&var).empty()) {
            report.addError("Unable to deduce type for variable " + var.getName(), var.getSrcLoc());
        }
    });

    // - constants -

    // all string constants are used as symbols
    visitDepthFirst(nodes, [&](const AstStringConstant& cnst) {
        TypeSet types = typeAnalysis.getTypes(&cnst);
        if (!isSymbolType(types)) {
            report.addError("Symbol constant (type mismatch)", cnst.getSrcLoc());
        }
    });

    // all number constants are used as numbers
    visitDepthFirst(nodes, [&](const AstNumberConstant& cnst) {
        TypeSet types = typeAnalysis.getTypes(&cnst);
        if (!isNumberType(types)) {
            report.addError("Number constant (type mismatch)", cnst.getSrcLoc());
        }
        AstDomain idx = cnst.getIndex();
        if (idx > MAX_AST_DOMAIN || idx < MIN_AST_DOMAIN) {
            report.addError("Number constant not in range [" + std::to_string(MIN_AST_DOMAIN) + ", " +
                                    std::to_string(MAX_AST_DOMAIN) + "]",
                    cnst.getSrcLoc());
        }
    });

    // all null constants are used as records
    visitDepthFirst(nodes, [&](const AstNullConstant& cnst) {

        // TODO (#467) remove the next line to enable subprogram compilation for record types
        Global::config().unset("engine");
        TypeSet types = typeAnalysis.getTypes(&cnst);
        if (!isRecordType(types)) {
<<<<<<< HEAD
            // TODO (#467) remove the next line to enable subprogram compilation for record types
            Global::config().unset("engine");
=======
>>>>>>> 8a0db0f5
            report.addError("Null constant used as a non-record", cnst.getSrcLoc());
        }
    });

    // record initializations have the same size as their types
    visitDepthFirst(nodes, [&](const AstRecordInit& cnst) {
        // TODO (#467) remove the next line to enable subprogram compilation for record types
        Global::config().unset("engine");
        TypeSet types = typeAnalysis.getTypes(&cnst);
        if (isRecordType(types)) {
<<<<<<< HEAD
            // TODO (#467) remove the next line to enable subprogram compilation for record types
            Global::config().unset("engine");
=======
>>>>>>> 8a0db0f5
            for (const Type& type : types) {
                if (cnst.getArguments().size() !=
                        dynamic_cast<const RecordType*>(&type)->getFields().size()) {
                    report.addError("Wrong number of arguments given to record", cnst.getSrcLoc());
                }
            }
        }
    });

    // - unary functors -
    visitDepthFirst(nodes, [&](const AstUnaryFunctor& fun) {
        // check arg
        auto arg = fun.getOperand();

        // check appropriate use use of a numeric functor
        if (fun.isNumerical() && !isNumberType(typeAnalysis.getTypes(&fun))) {
            report.addError("Non-numeric use for numeric functor", fun.getSrcLoc());
        }

        // check argument type of a numeric functor
        if (fun.acceptsNumbers() && !isNumberType(typeAnalysis.getTypes(arg))) {
            report.addError("Non-numeric argument for numeric functor", arg->getSrcLoc());
        }

        // check symbolic operators
        if (fun.isSymbolic() && !isSymbolType(typeAnalysis.getTypes(&fun))) {
            report.addError("Non-symbolic use for symbolic functor", fun.getSrcLoc());
        }

        // check symbolic operands
        if (fun.acceptsSymbols() && !isSymbolType(typeAnalysis.getTypes(arg))) {
            report.addError("Non-symbolic argument for symbolic functor", arg->getSrcLoc());
        }
    });

    // - binary functors -
    visitDepthFirst(nodes, [&](const AstBinaryFunctor& fun) {
        // check left and right side
        auto lhs = fun.getLHS();
        auto rhs = fun.getRHS();

        // check numeric types of result, first and second argument
        if (fun.isNumerical() && !isNumberType(typeAnalysis.getTypes(&fun))) {
            report.addError("Non-numeric use for numeric functor", fun.getSrcLoc());
        }
        if (fun.acceptsNumbers(0) && !isNumberType(typeAnalysis.getTypes(lhs))) {
            report.addError("Non-numeric first argument for functor", lhs->getSrcLoc());
        }
        if (fun.acceptsNumbers(1) && !isNumberType(typeAnalysis.getTypes(rhs))) {
            report.addError("Non-numeric second argument for functor", rhs->getSrcLoc());
        }

        // check symbolic types of result, first and second argument
        if (fun.isSymbolic() && !isSymbolType(typeAnalysis.getTypes(&fun))) {
            report.addError("Non-symbolic use for symbolic functor", fun.getSrcLoc());
        }
        if (fun.acceptsSymbols(0) && !isSymbolType(typeAnalysis.getTypes(lhs))) {
            report.addError("Non-symbolic first argument for functor", lhs->getSrcLoc());
        }
        if (fun.acceptsSymbols(1) && !isSymbolType(typeAnalysis.getTypes(rhs))) {
            report.addError("Non-symbolic second argument for functor", rhs->getSrcLoc());
        }
    });

    // - ternary functors -
    visitDepthFirst(nodes, [&](const AstTernaryFunctor& fun) {
        // check left and right side
        auto a0 = fun.getArg(0);
        auto a1 = fun.getArg(1);
        auto a2 = fun.getArg(2);

        // check numeric types of result, first and second argument
        if (fun.isNumerical() && !isNumberType(typeAnalysis.getTypes(&fun))) {
            report.addError("Non-numeric use for numeric functor", fun.getSrcLoc());
        }
        if (fun.acceptsNumbers(0) && !isNumberType(typeAnalysis.getTypes(a0))) {
            report.addError("Non-numeric first argument for functor", a0->getSrcLoc());
        }
        if (fun.acceptsNumbers(1) && !isNumberType(typeAnalysis.getTypes(a1))) {
            report.addError("Non-numeric second argument for functor", a1->getSrcLoc());
        }
        if (fun.acceptsNumbers(2) && !isNumberType(typeAnalysis.getTypes(a2))) {
            report.addError("Non-numeric third argument for functor", a2->getSrcLoc());
        }

        // check symbolic types of result, first and second argument
        if (fun.isSymbolic() && !isSymbolType(typeAnalysis.getTypes(&fun))) {
            report.addError("Non-symbolic use for symbolic functor", fun.getSrcLoc());
        }
        if (fun.acceptsSymbols(0) && !isSymbolType(typeAnalysis.getTypes(a0))) {
            report.addError("Non-symbolic first argument for functor", a0->getSrcLoc());
        }
        if (fun.acceptsSymbols(1) && !isSymbolType(typeAnalysis.getTypes(a1))) {
            report.addError("Non-symbolic second argument for functor", a1->getSrcLoc());
        }
        if (fun.acceptsSymbols(2) && !isSymbolType(typeAnalysis.getTypes(a2))) {
            report.addError("Non-symbolic third argument for functor", a2->getSrcLoc());
        }
    });

    // - binary relation -
    visitDepthFirst(nodes, [&](const AstBinaryConstraint& constraint) {
        // only interested in non-equal constraints
        auto op = constraint.getOperator();
        if (op == BinaryConstraintOp::EQ || op == BinaryConstraintOp::NE) {
            return;
        }

        // get left and right side
        auto lhs = constraint.getLHS();
        auto rhs = constraint.getRHS();

        if (constraint.isNumerical()) {
            // check numeric type
            if (!isNumberType(typeAnalysis.getTypes(lhs))) {
                report.addError("Non-numerical operand for comparison", lhs->getSrcLoc());
            }
            if (!isNumberType(typeAnalysis.getTypes(rhs))) {
                report.addError("Non-numerical operand for comparison", rhs->getSrcLoc());
            }
        } else if (constraint.isSymbolic()) {
            // check symbolic type
            if (!isSymbolType(typeAnalysis.getTypes(lhs))) {
                report.addError("Non-string operand for operation", lhs->getSrcLoc());
            }
            if (!isSymbolType(typeAnalysis.getTypes(rhs))) {
                report.addError("Non-string operand for operation", rhs->getSrcLoc());
            }
        }
    });

    // - stratification --

    // check for cyclic dependencies
    const Graph<const AstRelation*, AstNameComparison>& depGraph = precedenceGraph.graph();
    for (const AstRelation* cur : depGraph.vertices()) {
        if (depGraph.reaches(cur, cur)) {
            AstRelationSet clique = depGraph.clique(cur);
            for (const AstRelation* cyclicRelation : clique) {
                // Negations and aggregations need to be stratified
                const AstLiteral* foundLiteral = nullptr;
                bool hasNegation = hasClauseWithNegatedRelation(cyclicRelation, cur, &program, foundLiteral);
                if (hasNegation ||
                        hasClauseWithAggregatedRelation(cyclicRelation, cur, &program, foundLiteral)) {
                    std::string relationsListStr = toString(join(clique, ",",
                            [](std::ostream& out, const AstRelation* r) { out << r->getName(); }));
                    std::vector<DiagnosticMessage> messages;
                    messages.push_back(
                            DiagnosticMessage("Relation " + toString(cur->getName()), cur->getSrcLoc()));
                    std::string negOrAgg = hasNegation ? "negation" : "aggregation";
                    messages.push_back(
                            DiagnosticMessage("has cyclic " + negOrAgg, foundLiteral->getSrcLoc()));
                    report.addDiagnostic(Diagnostic(Diagnostic::ERROR,
                            DiagnosticMessage("Unable to stratify relation(s) {" + relationsListStr + "}"),
                            messages));
                    break;
                }
            }
        }
    }
}

void AstSemanticChecker::checkAtom(ErrorReport& report, const AstProgram& program, const AstAtom& atom) {
    // check existence of relation
    auto* r = program.getRelation(atom.getName());
    if (!r) {
        report.addError("Undefined relation " + toString(atom.getName()), atom.getSrcLoc());
    }

    // check arity
    if (r && r->getArity() != atom.getArity()) {
        report.addError("Mismatching arity of relation " + toString(atom.getName()), atom.getSrcLoc());
    }

    for (const AstArgument* arg : atom.getArguments()) {
        checkArgument(report, program, *arg);
    }
}

/* Check whether an unnamed variable occurs in an argument (expression) */
static bool hasUnnamedVariable(const AstArgument* arg) {
    if (dynamic_cast<const AstUnnamedVariable*>(arg)) {
        return true;
    }
    if (dynamic_cast<const AstVariable*>(arg)) {
        return false;
    }
    if (dynamic_cast<const AstConstant*>(arg)) {
        return false;
    }
    if (dynamic_cast<const AstCounter*>(arg)) {
        return false;
    }
    if (const auto* uf = dynamic_cast<const AstUnaryFunctor*>(arg)) {
        return hasUnnamedVariable(uf->getOperand());
    }
    if (const auto* bf = dynamic_cast<const AstBinaryFunctor*>(arg)) {
        return hasUnnamedVariable(bf->getLHS()) || hasUnnamedVariable(bf->getRHS());
    }
    if (const auto* tf = dynamic_cast<const AstTernaryFunctor*>(arg)) {
        return hasUnnamedVariable(tf->getArg(0)) || hasUnnamedVariable(tf->getArg(1)) ||
               hasUnnamedVariable(tf->getArg(2));
    }
    if (const auto* ri = dynamic_cast<const AstRecordInit*>(arg)) {
        return any_of(ri->getArguments(), (bool (*)(const AstArgument*))hasUnnamedVariable);
    }
    if (dynamic_cast<const AstAggregator*>(arg)) {
        return false;
    }
    std::cout << "Unsupported Argument type: " << typeid(*arg).name() << "\n";
    assert(false && "Unsupported Argument Type!");
    return false;
}

static bool hasUnnamedVariable(const AstLiteral* lit) {
    if (const auto* at = dynamic_cast<const AstAtom*>(lit)) {
        return any_of(at->getArguments(), (bool (*)(const AstArgument*))hasUnnamedVariable);
    }
    if (const auto* neg = dynamic_cast<const AstNegation*>(lit)) {
        return hasUnnamedVariable(neg->getAtom());
    }
    if (dynamic_cast<const AstConstraint*>(lit)) {
        if (dynamic_cast<const AstBooleanConstraint*>(lit)) {
            return false;
        }
        if (const auto* br = dynamic_cast<const AstBinaryConstraint*>(lit)) {
            return hasUnnamedVariable(br->getLHS()) || hasUnnamedVariable(br->getRHS());
        }
    }
    std::cout << "Unsupported Literal type: " << typeid(lit).name() << "\n";
    assert(false && "Unsupported Argument Type!");
    return false;
}

void AstSemanticChecker::checkLiteral(
        ErrorReport& report, const AstProgram& program, const AstLiteral& literal) {
    // check potential nested atom
    if (auto* atom = literal.getAtom()) {
        checkAtom(report, program, *atom);
    }

    if (const auto* constraint = dynamic_cast<const AstBinaryConstraint*>(&literal)) {
        checkArgument(report, program, *constraint->getLHS());
        checkArgument(report, program, *constraint->getRHS());
    }

    // check for invalid underscore utilization
    if (hasUnnamedVariable(&literal)) {
        if (dynamic_cast<const AstAtom*>(&literal)) {
            // nothing to check since underscores are allowed
        } else if (dynamic_cast<const AstNegation*>(&literal)) {
            // nothing to check since underscores are allowed
        } else if (dynamic_cast<const AstBinaryConstraint*>(&literal)) {
            report.addError("Underscore in binary relation", literal.getSrcLoc());
        } else {
            std::cout << "Unsupported Literal type: " << typeid(literal).name() << "\n";
            assert(false && "Unsupported Argument Type!");
        }
    }
}

void AstSemanticChecker::checkAggregator(
        ErrorReport& report, const AstProgram& program, const AstAggregator& aggregator) {
    for (AstLiteral* literal : aggregator.getBodyLiterals()) {
        checkLiteral(report, program, *literal);
    }
}

void AstSemanticChecker::checkArgument(
        ErrorReport& report, const AstProgram& program, const AstArgument& arg) {
    if (const auto* agg = dynamic_cast<const AstAggregator*>(&arg)) {
        checkAggregator(report, program, *agg);
    } else if (const auto* unaryFunc = dynamic_cast<const AstUnaryFunctor*>(&arg)) {
        checkArgument(report, program, *unaryFunc->getOperand());
    } else if (const auto* binFunc = dynamic_cast<const AstBinaryFunctor*>(&arg)) {
        checkArgument(report, program, *binFunc->getLHS());
        checkArgument(report, program, *binFunc->getRHS());
    } else if (const auto* ternFunc = dynamic_cast<const AstTernaryFunctor*>(&arg)) {
        checkArgument(report, program, *ternFunc->getArg(0));
        checkArgument(report, program, *ternFunc->getArg(1));
        checkArgument(report, program, *ternFunc->getArg(2));
    }
}

static bool isConstantArithExpr(const AstArgument& argument) {
    if (dynamic_cast<const AstNumberConstant*>(&argument)) {
        return true;
    }
    if (const auto* unOp = dynamic_cast<const AstUnaryFunctor*>(&argument)) {
        return unOp->isNumerical() && isConstantArithExpr(*unOp->getOperand());
    }
    if (const auto* binOp = dynamic_cast<const AstBinaryFunctor*>(&argument)) {
        return binOp->isNumerical() && isConstantArithExpr(*binOp->getLHS()) &&
               isConstantArithExpr(*binOp->getRHS());
    }
    if (const auto* ternOp = dynamic_cast<const AstTernaryFunctor*>(&argument)) {
        return ternOp->isNumerical() && isConstantArithExpr(*ternOp->getArg(0)) &&
               isConstantArithExpr(*ternOp->getArg(1)) && isConstantArithExpr(*ternOp->getArg(2));
    }
    return false;
}

void AstSemanticChecker::checkConstant(ErrorReport& report, const AstArgument& argument) {
    if (const auto* var = dynamic_cast<const AstVariable*>(&argument)) {
        report.addError("Variable " + var->getName() + " in fact", var->getSrcLoc());
    } else if (dynamic_cast<const AstUnnamedVariable*>(&argument)) {
        report.addError("Underscore in fact", argument.getSrcLoc());
    } else if (dynamic_cast<const AstUnaryFunctor*>(&argument)) {
        if (!isConstantArithExpr(argument)) {
            report.addError("Unary function in fact", argument.getSrcLoc());
        }
    } else if (dynamic_cast<const AstBinaryFunctor*>(&argument)) {
        if (!isConstantArithExpr(argument)) {
            report.addError("Binary function in fact", argument.getSrcLoc());
        }
    } else if (dynamic_cast<const AstTernaryFunctor*>(&argument)) {
        if (!isConstantArithExpr(argument)) {
            report.addError("Ternary function in fact", argument.getSrcLoc());
        }
    } else if (dynamic_cast<const AstCounter*>(&argument)) {
        report.addError("Counter in fact", argument.getSrcLoc());
    } else if (dynamic_cast<const AstConstant*>(&argument)) {
        // this one is fine - type checker will make sure of number and symbol constants
    } else if (auto* ri = dynamic_cast<const AstRecordInit*>(&argument)) {
        for (auto* arg : ri->getArguments()) {
            checkConstant(report, *arg);
        }
    } else {
        std::cout << "Unsupported Argument: " << typeid(argument).name() << "\n";
        assert(false && "Unknown case");
    }
}

/* Check if facts contain only constants */
void AstSemanticChecker::checkFact(ErrorReport& report, const AstProgram& program, const AstClause& fact) {
    assert(fact.isFact());

    AstAtom* head = fact.getHead();
    if (head == nullptr) {
        return;  // checked by clause
    }

    AstRelation* rel = program.getRelation(head->getName());
    if (rel == nullptr) {
        return;  // checked by clause
    }

    // facts must only contain constants
    for (size_t i = 0; i < head->argSize(); i++) {
        checkConstant(report, *head->getArgument(i));
    }
}

void AstSemanticChecker::checkClause(ErrorReport& report, const AstProgram& program, const AstClause& clause,
        const RecursiveClauses& recursiveClauses) {
    // check head atom
    checkAtom(report, program, *clause.getHead());

    // check for absence of underscores in head
    if (hasUnnamedVariable(clause.getHead())) {
        report.addError("Underscore in head of rule", clause.getHead()->getSrcLoc());
    }

    // check body literals
    for (AstLiteral* lit : clause.getAtoms()) {
        checkLiteral(report, program, *lit);
    }
    for (AstNegation* neg : clause.getNegations()) {
        checkLiteral(report, program, *neg);
    }
    for (AstLiteral* lit : clause.getConstraints()) {
        checkLiteral(report, program, *lit);
    }

    // check facts
    if (clause.isFact()) {
        checkFact(report, program, clause);
    }

    // check for use-once variables
    std::map<std::string, int> var_count;
    std::map<std::string, const AstVariable*> var_pos;
    visitDepthFirst(clause, [&](const AstVariable& var) {
        var_count[var.getName()]++;
        var_pos[var.getName()] = &var;
    });

    // check for variables only occurring once
    if (!clause.isGenerated()) {
        for (const auto& cur : var_count) {
            if (cur.second == 1 && cur.first[0] != '_') {
                report.addWarning(
                        "Variable " + cur.first + " only occurs once", var_pos[cur.first]->getSrcLoc());
            }
        }
    }

    // check execution plan
    if (clause.getExecutionPlan()) {
        auto numAtoms = clause.getAtoms().size();
        for (const auto& cur : clause.getExecutionPlan()->getOrders()) {
            if (cur.second->size() != numAtoms || !cur.second->isComplete()) {
                report.addError("Invalid execution plan", cur.second->getSrcLoc());
            }
        }
    }
    // check auto-increment
    if (recursiveClauses.recursive(&clause)) {
        visitDepthFirst(clause, [&](const AstCounter& ctr) {
            report.addError("Auto-increment functor in a recursive rule", ctr.getSrcLoc());
        });
    }
}

void AstSemanticChecker::checkRelationDeclaration(ErrorReport& report, const TypeEnvironment& typeEnv,
        const AstProgram& program, const AstRelation& relation) {
    for (size_t i = 0; i < relation.getArity(); i++) {
        AstAttribute* attr = relation.getAttribute(i);
        AstTypeIdentifier typeName = attr->getTypeName();

        /* check whether type exists */
        if (typeName != "number" && typeName != "symbol" && !program.getType(typeName)) {
            report.addError("Undefined type in attribute " + attr->getAttributeName() + ":" +
                                    toString(attr->getTypeName()),
                    attr->getSrcLoc());
        }

        /* check whether name occurs more than once */
        for (size_t j = 0; j < i; j++) {
            if (attr->getAttributeName() == relation.getAttribute(j)->getAttributeName()) {
                report.addError("Doubly defined attribute name " + attr->getAttributeName() + ":" +
                                        toString(attr->getTypeName()),
                        attr->getSrcLoc());
            }
        }

        /* check whether type is a record type */
        if (typeEnv.isType(typeName)) {
            const Type& type = typeEnv.getType(typeName);
            if (isRecordType(type)) {
                // TODO (#467) remove the next line to enable subprogram compilation for record types
                Global::config().unset("engine");

                if (relation.isInput()) {
                    report.addError(
                            "Input relations must not have record types. "
                            "Attribute " +
                                    attr->getAttributeName() + " has record type " +
                                    toString(attr->getTypeName()),
                            attr->getSrcLoc());
                }
                if (relation.isOutput()) {
                    report.addWarning(
                            "Record types in output relations are not printed verbatim: attribute " +
                                    attr->getAttributeName() + " has record type " +
                                    toString(attr->getTypeName()),
                            attr->getSrcLoc());
                }
            }
        }
    }
}

void AstSemanticChecker::checkRelation(ErrorReport& report, const TypeEnvironment& typeEnv,
        const AstProgram& program, const AstRelation& relation, const RecursiveClauses& recursiveClauses) {
    if (relation.isEqRel()) {
        if (relation.getArity() == 2) {
            if (relation.getAttribute(0)->getTypeName() != relation.getAttribute(1)->getTypeName()) {
                report.addError(
                        "Domains of equivalence relation " + toString(relation.getName()) + " are different",
                        relation.getSrcLoc());
            }
        } else {
            report.addError("Equivalence relation " + toString(relation.getName()) + " is not binary",
                    relation.getSrcLoc());
        }
    }

    // start with declaration
    checkRelationDeclaration(report, typeEnv, program, relation);

    // check clauses
    for (AstClause* c : relation.getClauses()) {
        checkClause(report, program, *c, recursiveClauses);
    }

    // check whether this relation is empty
    if (relation.clauseSize() == 0 && !relation.isInput()) {
        report.addWarning(
                "No rules/facts defined for relation " + toString(relation.getName()), relation.getSrcLoc());
    }
}

void AstSemanticChecker::checkRules(ErrorReport& report, const TypeEnvironment& typeEnv,
        const AstProgram& program, const RecursiveClauses& recursiveClauses) {
    for (AstRelation* cur : program.getRelations()) {
        checkRelation(report, typeEnv, program, *cur, recursiveClauses);
    }

    for (AstClause* cur : program.getOrphanClauses()) {
        checkClause(report, program, *cur, recursiveClauses);
    }
}

// ----- types --------

void AstSemanticChecker::checkUnionType(
        ErrorReport& report, const AstProgram& program, const AstUnionType& type) {
    // check presence of all the element types
    for (const AstTypeIdentifier& sub : type.getTypes()) {
        if (sub != "number" && sub != "symbol" && !program.getType(sub)) {
            report.addError("Undefined type " + toString(sub) + " in definition of union type " +
                                    toString(type.getName()),
                    type.getSrcLoc());
        }
    }
}

void AstSemanticChecker::checkRecordType(
        ErrorReport& report, const AstProgram& program, const AstRecordType& type) {
    // check proper definition of all field types
    for (const auto& field : type.getFields()) {
        if (field.type != "number" && field.type != "symbol" && !program.getType(field.type)) {
            report.addError(
                    "Undefined type " + toString(field.type) + " in definition of field " + field.name,
                    type.getSrcLoc());
        }
    }

    // check that field names are unique
    auto& fields = type.getFields();
    std::size_t numFields = fields.size();
    for (std::size_t i = 0; i < numFields; i++) {
        const std::string& cur_name = fields[i].name;
        for (std::size_t j = 0; j < i; j++) {
            if (fields[j].name == cur_name) {
                report.addError("Doubly defined field name " + cur_name + " in definition of type " +
                                        toString(type.getName()),
                        type.getSrcLoc());
            }
        }
    }
}

void AstSemanticChecker::checkType(ErrorReport& report, const AstProgram& program, const AstType& type) {
    if (const auto* u = dynamic_cast<const AstUnionType*>(&type)) {
        checkUnionType(report, program, *u);
    } else if (const auto* r = dynamic_cast<const AstRecordType*>(&type)) {
        checkRecordType(report, program, *r);
    }
}

void AstSemanticChecker::checkTypes(ErrorReport& report, const AstProgram& program) {
    // check each type individually
    for (const auto& cur : program.getTypes()) {
        checkType(report, program, *cur);
    }
}

void AstSemanticChecker::checkIODirectives(ErrorReport& report, const AstProgram& program) {
    for (const auto& directive : program.getIODirectives()) {
#ifdef USE_MPI
        // TODO (lyndonhenry): should permit sqlite as an io directive for use with mpi
        auto it = directive->getIODirectiveMap().find("IO");
        if (it != directive->getIODirectiveMap().end() && it->second == "sqlite") {
            Global::config().unset("engine");
        }
#endif
        auto* r = program.getRelation(directive->getName());
        if (r == nullptr) {
            report.addError("Undefined relation " + toString(directive->getName()), directive->getSrcLoc());
        }
    }
}

static const std::vector<SrcLocation> usesInvalidWitness(const std::vector<AstLiteral*>& literals,
        const std::set<std::unique_ptr<AstArgument>>& groundedArguments) {
    // Node-mapper that replaces aggregators with new (unique) variables
    struct M : public AstNodeMapper {
        // Variables introduced to replace aggregators
        mutable std::set<std::string> aggregatorVariables;

        const std::set<std::string>& getAggregatorVariables() {
            return aggregatorVariables;
        }

        std::unique_ptr<AstNode> operator()(std::unique_ptr<AstNode> node) const override {
            static int numReplaced = 0;
            if (dynamic_cast<AstAggregator*>(node.get())) {
                // Replace the aggregator with a variable
                std::stringstream newVariableName;
                newVariableName << "+aggr_var_" << numReplaced++;

                // Keep track of which variables are bound to aggregators
                aggregatorVariables.insert(newVariableName.str());

                return std::make_unique<AstVariable>(newVariableName.str());
            }
            node->apply(*this);
            return node;
        }
    };

    std::vector<SrcLocation> result;

    // Create two versions of the original clause

    // Clause 1 - will remain equivalent to the original clause in terms of variable groundedness
    auto originalClause = std::make_unique<AstClause>();
    originalClause->setHead(std::make_unique<AstAtom>("*"));

    // Clause 2 - will have aggregators replaced with intrinsically grounded variables
    auto aggregatorlessClause = std::make_unique<AstClause>();
    aggregatorlessClause->setHead(std::make_unique<AstAtom>("*"));

    // Construct both clauses in the same manner to match the original clause
    // Must keep track of the subnode in Clause 1 that each subnode in Clause 2 matches to
    std::map<const AstArgument*, const AstArgument*> identicalSubnodeMap;
    for (const AstLiteral* lit : literals) {
        auto firstClone = std::unique_ptr<AstLiteral>(lit->clone());
        auto secondClone = std::unique_ptr<AstLiteral>(lit->clone());

        // Construct the mapping between equivalent literal subnodes
        std::vector<const AstArgument*> firstCloneArguments;
        visitDepthFirst(*firstClone, [&](const AstArgument& arg) { firstCloneArguments.push_back(&arg); });

        std::vector<const AstArgument*> secondCloneArguments;
        visitDepthFirst(*secondClone, [&](const AstArgument& arg) { secondCloneArguments.push_back(&arg); });

        for (size_t i = 0; i < firstCloneArguments.size(); i++) {
            identicalSubnodeMap[secondCloneArguments[i]] = firstCloneArguments[i];
        }

        // Actually add the literal clones to each clause
        originalClause->addToBody(std::move(firstClone));
        aggregatorlessClause->addToBody(std::move(secondClone));
    }

    // Replace the aggregators in Clause 2 with variables
    M update;
    aggregatorlessClause->apply(update);

    // Create a dummy atom to force certain arguments to be grounded in the aggregatorlessClause
    auto groundingAtomAggregatorless = std::make_unique<AstAtom>("grounding_atom");
    auto groundingAtomOriginal = std::make_unique<AstAtom>("grounding_atom");

    // Force the new aggregator variables to be grounded in the aggregatorless clause
    const std::set<std::string>& aggregatorVariables = update.getAggregatorVariables();
    for (const std::string& str : aggregatorVariables) {
        groundingAtomAggregatorless->addArgument(std::make_unique<AstVariable>(str));
    }

    // Force the given grounded arguments to be grounded in both clauses
    for (const std::unique_ptr<AstArgument>& arg : groundedArguments) {
        groundingAtomAggregatorless->addArgument(std::unique_ptr<AstArgument>(arg->clone()));
        groundingAtomOriginal->addArgument(std::unique_ptr<AstArgument>(arg->clone()));
    }

    aggregatorlessClause->addToBody(std::move(groundingAtomAggregatorless));
    originalClause->addToBody(std::move(groundingAtomOriginal));

    // Compare the grounded analysis of both generated clauses
    // All added arguments in Clause 2 were forced to be grounded, so if an ungrounded argument
    // appears in Clause 2, it must also appear in Clause 1. Consequently, have two cases:
    //   - The argument is also ungrounded in Clause 1 - handled by another check
    //   - The argument is grounded in Clause 1 => the argument was grounded in the
    //     first clause somewhere along the line by an aggregator-body - not allowed!
    std::set<std::unique_ptr<AstArgument>> newlyGroundedArguments;
    std::map<const AstArgument*, bool> originalGrounded = getGroundedTerms(*originalClause);
    std::map<const AstArgument*, bool> aggregatorlessGrounded = getGroundedTerms(*aggregatorlessClause);
    for (auto pair : aggregatorlessGrounded) {
        if (!pair.second && originalGrounded[identicalSubnodeMap[pair.first]]) {
            result.push_back(pair.first->getSrcLoc());
        }

        // Otherwise, it can now be considered grounded
        newlyGroundedArguments.insert(std::unique_ptr<AstArgument>(pair.first->clone()));
    }

    // All previously grounded are still grounded
    for (const std::unique_ptr<AstArgument>& arg : groundedArguments) {
        newlyGroundedArguments.insert(std::unique_ptr<AstArgument>(arg->clone()));
    }

    // Everything on this level is fine, check subaggregators of each literal
    for (const AstLiteral* lit : literals) {
        visitDepthFirst(*lit, [&](const AstAggregator& aggr) {
            // Check recursively if an invalid witness is used
            std::vector<AstLiteral*> aggrBodyLiterals = aggr.getBodyLiterals();
            std::vector<SrcLocation> subresult = usesInvalidWitness(aggrBodyLiterals, newlyGroundedArguments);
            for (SrcLocation argloc : subresult) {
                result.push_back(argloc);
            }
        });
    }

    return result;
}

void AstSemanticChecker::checkWitnessProblem(ErrorReport& report, const AstProgram& program) {
    // Visit each clause to check if an invalid aggregator witness is used
    visitDepthFirst(program, [&](const AstClause& clause) {
        // Body literals of the clause to check
        std::vector<AstLiteral*> bodyLiterals = clause.getBodyLiterals();

        // Add in all head variables as new ungrounded body literals
        auto headVariables = std::make_unique<AstAtom>("*");
        visitDepthFirst(*clause.getHead(), [&](const AstVariable& var) {
            headVariables->addArgument(std::unique_ptr<AstVariable>(var.clone()));
        });
        AstNegation* headNegation = new AstNegation(std::move(headVariables));
        bodyLiterals.push_back(headNegation);

        // Perform the check
        std::set<std::unique_ptr<AstArgument>> groundedArguments;
        std::vector<SrcLocation> invalidArguments = usesInvalidWitness(bodyLiterals, groundedArguments);
        for (SrcLocation invalidArgument : invalidArguments) {
            report.addError(
                    "Witness problem: argument grounded by an aggregator's inner scope is used ungrounded in "
                    "outer scope",
                    invalidArgument);
        }

        delete headNegation;
    });
}

/**
 * Find a cycle consisting entirely of inlined relations.
 * If no cycle exists, then an empty vector is returned.
 */
std::vector<AstRelationIdentifier> findInlineCycle(const PrecedenceGraph& precedenceGraph,
        std::map<const AstRelation*, const AstRelation*>& origins, const AstRelation* current,
        AstRelationSet& unvisited, AstRelationSet& visiting, AstRelationSet& visited) {
    std::vector<AstRelationIdentifier> result;

    if (current == nullptr) {
        // Not looking at any nodes at the moment, so choose any node from the unvisited list

        if (unvisited.empty()) {
            // Nothing left to visit - so no cycles exist!
            return result;
        }

        // Choose any element from the unvisited set
        current = *unvisited.begin();
        origins[current] = nullptr;

        // Move it to "currently visiting"
        unvisited.erase(current);
        visiting.insert(current);

        // Check if we can find a cycle beginning from this node
        std::vector<AstRelationIdentifier> subresult =
                findInlineCycle(precedenceGraph, origins, current, unvisited, visiting, visited);

        if (subresult.empty()) {
            // No cycle found, try again from another node
            return findInlineCycle(precedenceGraph, origins, nullptr, unvisited, visiting, visited);
        } else {
            // Cycle found! Return it
            return subresult;
        }
    }

    // Check neighbours
    const AstRelationSet& successors = precedenceGraph.graph().successors(current);
    for (const AstRelation* successor : successors) {
        // Only care about inlined neighbours in the graph
        if (successor->isInline()) {
            if (visited.find(successor) != visited.end()) {
                // The neighbour has already been visited, so move on
                continue;
            }

            if (visiting.find(successor) != visiting.end()) {
                // Found a cycle!!
                // Construct the cycle in reverse
                while (current != nullptr) {
                    result.push_back(current->getName());
                    current = origins[current];
                }
                return result;
            }

            // Node has not been visited yet
            origins[successor] = current;

            // Move from unvisited to visiting
            unvisited.erase(successor);
            visiting.insert(successor);

            // Visit recursively and check if a cycle is formed
            std::vector<AstRelationIdentifier> subgraphCycle =
                    findInlineCycle(precedenceGraph, origins, successor, unvisited, visiting, visited);

            if (!subgraphCycle.empty()) {
                // Found a cycle!
                return subgraphCycle;
            }
        }
    }

    // Visited all neighbours with no cycle found, so done visiting this node.
    visiting.erase(current);
    visited.insert(current);
    return result;
}

void AstSemanticChecker::checkInlining(
        ErrorReport& report, const AstProgram& program, const PrecedenceGraph& precedenceGraph) {
    // Find all inlined relations
    AstRelationSet inlinedRelations;
    visitDepthFirst(program, [&](const AstRelation& relation) {
        if (relation.isInline()) {
            inlinedRelations.insert(&relation);

            // Inlined relations cannot be computed or input relations
            if (relation.isComputed()) {
                report.addError("Computed relation " + toString(relation.getName()) + " cannot be inlined",
                        relation.getSrcLoc());
            }

            if (relation.isInput()) {
                report.addError("Input relation " + toString(relation.getName()) + " cannot be inlined",
                        relation.getSrcLoc());
            }
        }
    });

    // Check 1:
    // Let G' be the subgraph of the precedence graph G containing only those nodes
    // which are marked with the inline directive.
    // If G' contains a cycle, then inlining cannot be performed.

    AstRelationSet unvisited;  // nodes that have not been visited yet
    AstRelationSet visiting;   // nodes that we are currently visiting
    AstRelationSet visited;    // nodes that have been completely explored

    // All nodes are initially unvisited
    for (const AstRelation* rel : inlinedRelations) {
        unvisited.insert(rel);
    }

    // Remember the parent node of each visited node to construct the found cycle
    std::map<const AstRelation*, const AstRelation*> origins;

    std::vector<AstRelationIdentifier> result =
            findInlineCycle(precedenceGraph, origins, nullptr, unvisited, visiting, visited);

    // If the result contains anything, then a cycle was found
    if (!result.empty()) {
        AstRelation* cycleOrigin = program.getRelation(result[result.size() - 1]);

        // Construct the string representation of the cycle
        std::stringstream cycle;
        cycle << "{" << cycleOrigin->getName();

        // Print it backwards to preserve the initial cycle order
        for (int i = result.size() - 2; i >= 0; i--) {
            cycle << ", " << result[i];
        }

        cycle << "}";

        report.addError(
                "Cannot inline cyclically dependent relations " + cycle.str(), cycleOrigin->getSrcLoc());
    }

    // Check 2:
    // Cannot use the counter argument ('$') in inlined relations

    // Check if an inlined literal ever takes in a $
    visitDepthFirst(program, [&](const AstAtom& atom) {
        AstRelation* associatedRelation = program.getRelation(atom.getName());
        if (associatedRelation != nullptr && associatedRelation->isInline()) {
            visitDepthFirst(atom, [&](const AstArgument& arg) {
                if (dynamic_cast<const AstCounter*>(&arg)) {
                    report.addError(
                            "Cannot inline literal containing a counter argument '$'", arg.getSrcLoc());
                }
            });
        }
    });

    // Check if an inlined clause ever contains a $
    for (const AstRelation* rel : inlinedRelations) {
        for (AstClause* clause : rel->getClauses()) {
            visitDepthFirst(*clause, [&](const AstArgument& arg) {
                if (dynamic_cast<const AstCounter*>(&arg)) {
                    report.addError(
                            "Cannot inline clause containing a counter argument '$'", arg.getSrcLoc());
                }
            });
        }
    }

    // Check 3:
    // Suppose the relation b is marked with the inline directive, but appears negated
    // in a clause. Then, if b introduces a new variable in its body, we cannot inline
    // the relation b.

    // Find all relations with the inline declarative that introduce new variables in their bodies
    AstRelationSet nonNegatableRelations;
    for (const AstRelation* rel : inlinedRelations) {
        bool foundNonNegatable = false;
        for (const AstClause* clause : rel->getClauses()) {
            // Get the variables in the head
            std::set<std::string> headVariables;
            visitDepthFirst(
                    *clause->getHead(), [&](const AstVariable& var) { headVariables.insert(var.getName()); });

            // Get the variables in the body
            std::set<std::string> bodyVariables;
            visitDepthFirst(clause->getBodyLiterals(),
                    [&](const AstVariable& var) { bodyVariables.insert(var.getName()); });

            // Check if all body variables are in the head
            // Do this separately to the above so only one error is printed per variable
            for (const std::string& var : bodyVariables) {
                if (headVariables.find(var) == headVariables.end()) {
                    nonNegatableRelations.insert(rel);
                    foundNonNegatable = true;
                    break;
                }
            }

            if (foundNonNegatable) {
                break;
            }
        }
    }

    // Check that these relations never appear negated
    visitDepthFirst(program, [&](const AstNegation& neg) {
        AstRelation* associatedRelation = program.getRelation(neg.getAtom()->getName());
        if (associatedRelation != nullptr &&
                nonNegatableRelations.find(associatedRelation) != nonNegatableRelations.end()) {
            report.addError(
                    "Cannot inline negated relation which may introduce new variables", neg.getSrcLoc());
        }
    });

    // Check 4:
    // Don't support inlining atoms within aggregators at this point.

    // Reasoning: Suppose we have an aggregator like `max X: a(X)`, where `a` is inlined to `a1` and `a2`.
    // Then, `max X: a(X)` will become `max( max X: a1(X),  max X: a2(X) )`. Suppose further that a(X) has
    // values X where it is true, while a2(X) does not. Then, the produced argument
    // `max( max X: a1(X),  max X: a2(X) )` will not return anything (as one of its arguments fails), while
    // `max X: a(X)` will.

    // This corner case prevents generalising aggregator inlining with the current set up.

    visitDepthFirst(program, [&](const AstAggregator& aggr) {
        visitDepthFirst(aggr, [&](const AstAtom& subatom) {
            const AstRelation* rel = program.getRelation(subatom.getName());
            if (rel != nullptr && rel->isInline()) {
                report.addError("Cannot inline relations that appear in aggregator", subatom.getSrcLoc());
            }
        });
    });

    // Check 5:
    // Suppose a relation `a` is inlined, appears negated in a clause, and contains a
    // (possibly nested) unnamed variable in its arguments. Then, the atom can't be
    // inlined, as unnamed variables are named during inlining (since they may appear
    // multiple times in an inlined-clause's body) => ungroundedness!

    // Exception: It's fine if the unnamed variable appears in a nested aggregator, as
    // the entire aggregator will automatically be grounded.

    // TODO (azreika): special case where all rules defined for `a` use the
    // underscored-argument exactly once: can workaround by remapping the variable
    // back to an underscore - involves changes to the actual inlining algo, though

    // Returns the pair (isValid, lastSrcLoc) where:
    //  - isValid is true if and only if the node contains an invalid underscore, and
    //  - lastSrcLoc is the source location of the last visited node
<<<<<<< HEAD
    std::function<std::pair<bool, SrcLocation>(const AstNode*)> checkInvalidUnderscore =
            [&](const AstNode* node) {
                if (dynamic_cast<const AstUnnamedVariable*>(node)) {
                    // Found an invalid underscore
                    return std::make_pair(true, node->getSrcLoc());
                } else if (dynamic_cast<const AstAggregator*>(node)) {
                    // Don't care about underscores within aggregators
                    return std::make_pair(false, node->getSrcLoc());
                }
=======
    std::function<std::pair<bool, SrcLocation>(const AstNode*)> checkInvalidUnderscore = [&](
            const AstNode* node) {
        if (dynamic_cast<const AstUnnamedVariable*>(node)) {
            // Found an invalid underscore
            return std::make_pair(true, node->getSrcLoc());
        } else if (dynamic_cast<const AstAggregator*>(node)) {
            // Don't care about underscores within aggregators
            return std::make_pair(false, node->getSrcLoc());
        }

        // Check if any children nodes use invalid underscores
        for (const AstNode* child : node->getChildNodes()) {
            std::pair<bool, SrcLocation> childStatus = checkInvalidUnderscore(child);
            if (childStatus.first) {
                // Found an invalid underscore
                return childStatus;
            }
        }
>>>>>>> 8a0db0f5

                // Check if any children nodes use invalid underscores
                for (const AstNode* child : node->getChildNodes()) {
                    std::pair<bool, SrcLocation> childStatus = checkInvalidUnderscore(child);
                    if (childStatus.first) {
                        // Found an invalid underscore
                        return childStatus;
                    }
                }

                return std::make_pair(false, node->getSrcLoc());
            };

    // Perform the check
    visitDepthFirst(program, [&](const AstNegation& negation) {
        const AstAtom* associatedAtom = negation.getAtom();
        const AstRelation* associatedRelation = program.getRelation(associatedAtom->getName());
        if (associatedRelation != nullptr && associatedRelation->isInline()) {
            std::pair<bool, SrcLocation> atomStatus = checkInvalidUnderscore(associatedAtom);
            if (atomStatus.first) {
                report.addError(
                        "Cannot inline negated atom containing an unnamed variable unless the variable is "
                        "within an aggregator",
                        atomStatus.second);
            }
        }
    });
}

// Check that type and relation names are disjoint sets.
void AstSemanticChecker::checkNamespaces(ErrorReport& report, const AstProgram& program) {
    std::map<std::string, SrcLocation> names;

    // Find all names and report redeclarations as we go.
    for (const auto& type : program.getTypes()) {
        const std::string name = toString(type->getName());
        if (names.count(name)) {
            report.addError("Name clash on type " + name, type->getSrcLoc());
        } else {
            names[name] = type->getSrcLoc();
        }
    }

    for (const auto& rel : program.getRelations()) {
        const std::string name = toString(rel->getName());
        if (names.count(name)) {
            report.addError("Name clash on relation " + name, rel->getSrcLoc());
        } else {
            names[name] = rel->getSrcLoc();
        }
    }
}

bool AstExecutionPlanChecker::transform(AstTranslationUnit& translationUnit) {
    auto* relationSchedule = translationUnit.getAnalysis<RelationSchedule>();
    auto* recursiveClauses = translationUnit.getAnalysis<RecursiveClauses>();

    for (const RelationScheduleStep& step : relationSchedule->schedule()) {
        const std::set<const AstRelation*>& scc = step.computed();
        for (const AstRelation* rel : scc) {
            for (const AstClause* clause : rel->getClauses()) {
                if (!recursiveClauses->recursive(clause)) {
                    continue;
                }
                if (!clause->getExecutionPlan()) {
                    continue;
                }
                int version = 0;
                for (const AstAtom* atom : clause->getAtoms()) {
                    if (scc.count(getAtomRelation(atom, translationUnit.getProgram()))) {
                        version++;
                    }
                }
                if (version <= clause->getExecutionPlan()->getMaxVersion()) {
                    for (const auto& cur : clause->getExecutionPlan()->getOrders()) {
                        if (cur.first >= version) {
                            translationUnit.getErrorReport().addDiagnostic(Diagnostic(Diagnostic::ERROR,
                                    DiagnosticMessage(
                                            "execution plan for version " + std::to_string(cur.first),
                                            cur.second->getSrcLoc()),
                                    {DiagnosticMessage("only versions 0.." + std::to_string(version - 1) +
                                                       " permitted")}));
                        }
                    }
                }
            }
        }
    }
    return false;
}

}  // end of namespace souffle<|MERGE_RESOLUTION|>--- conflicted
+++ resolved
@@ -141,11 +141,6 @@
         Global::config().unset("engine");
         TypeSet types = typeAnalysis.getTypes(&cnst);
         if (!isRecordType(types)) {
-<<<<<<< HEAD
-            // TODO (#467) remove the next line to enable subprogram compilation for record types
-            Global::config().unset("engine");
-=======
->>>>>>> 8a0db0f5
             report.addError("Null constant used as a non-record", cnst.getSrcLoc());
         }
     });
@@ -156,11 +151,6 @@
         Global::config().unset("engine");
         TypeSet types = typeAnalysis.getTypes(&cnst);
         if (isRecordType(types)) {
-<<<<<<< HEAD
-            // TODO (#467) remove the next line to enable subprogram compilation for record types
-            Global::config().unset("engine");
-=======
->>>>>>> 8a0db0f5
             for (const Type& type : types) {
                 if (cnst.getArguments().size() !=
                         dynamic_cast<const RecordType*>(&type)->getFields().size()) {
@@ -1140,17 +1130,6 @@
     // Returns the pair (isValid, lastSrcLoc) where:
     //  - isValid is true if and only if the node contains an invalid underscore, and
     //  - lastSrcLoc is the source location of the last visited node
-<<<<<<< HEAD
-    std::function<std::pair<bool, SrcLocation>(const AstNode*)> checkInvalidUnderscore =
-            [&](const AstNode* node) {
-                if (dynamic_cast<const AstUnnamedVariable*>(node)) {
-                    // Found an invalid underscore
-                    return std::make_pair(true, node->getSrcLoc());
-                } else if (dynamic_cast<const AstAggregator*>(node)) {
-                    // Don't care about underscores within aggregators
-                    return std::make_pair(false, node->getSrcLoc());
-                }
-=======
     std::function<std::pair<bool, SrcLocation>(const AstNode*)> checkInvalidUnderscore = [&](
             const AstNode* node) {
         if (dynamic_cast<const AstUnnamedVariable*>(node)) {
@@ -1169,7 +1148,6 @@
                 return childStatus;
             }
         }
->>>>>>> 8a0db0f5
 
                 // Check if any children nodes use invalid underscores
                 for (const AstNode* child : node->getChildNodes()) {
