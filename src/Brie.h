/*
 * Souffle - A Datalog Compiler
 * Copyright (c) 2013, 2015, Oracle and/or its affiliates. All rights reserved
 * Licensed under the Universal Permissive License v 1.0 as shown at:
 * - https://opensource.org/licenses/UPL
 * - <souffle root>/licenses/SOUFFLE-UPL.txt
 */

/************************************************************************
 *
 * @file Brie.h
 *
 * This header file contains the implementation for a generic, fixed
 * length integer trie.
 *
 * Tries trie is utilized to store n-ary tuples of integers. Each level
 * is implemented via a sparse array (also covered by this header file),
 * referencing the following nested level. The leaf level is realized
 * by a sparse bit-map to minimize the memory footprint.
 *
 * Multiple insert operations can be be conducted concurrently on trie
 * structures. So can read-only operations. However, inserts and read
 * operations may not be conducted at the same time.
 *
 ***********************************************************************/

#pragma once

#include "CompiledTuple.h"
#include "RamTypes.h"
#include "Util.h"

#include <atomic>
#include <bitset>
#include <cstring>
#include <iterator>
#include <utility>

#ifdef _WIN32
/**
 * When compiling for windows, redefine the gcc builtins which are used to
 * their equivalents on the windows platform.
 */
#define __sync_synchronize MemoryBarrier
#define __sync_bool_compare_and_swap(ptr, oldval, newval) \
    (InterlockedCompareExchangePointer((void* volatile*)ptr, (void*)newval, (void*)oldval) == (void*)oldval)
#endif  // _WIN32

namespace souffle {

namespace detail {

/**
 * A templated functor to obtain default values for
 * unspecified elements of sparse array instances.
 */
template <typename T>
struct default_factory {
    T operator()() const {
        return T();  // just use the default constructor
    }
};

/**
 * A functor representing the identity function.
 */
template <typename T>
struct identity {
    T operator()(T v) const {
        return v;
    }
};

/**
 * A operation to be utilized by the sparse map when merging
 * elements associated to different values.
 */
template <typename T>
struct default_merge {
    /**
     * Merges two values a and b when merging spase maps.
     */
    T operator()(T a, T b) const {
        default_factory<T> def;
        // if a is the default => us b, else stick to a
        return (a != def()) ? a : b;
    }
};

}  // end namespace detail

/**
 * A sparse array simulates an array associating to every element
 * of uint32_t an element of a generic type T. Any non-defined element
 * will be default-initialized utilizing the detail::default_factory
 * functor.
 *
 * Internally the array is organized as a balanced tree. The leaf
 * level of the tree corresponds to the elements of the represented
 * array. Inner nodes utilize individual bits of the indices to reference
 * sub-trees. For efficiency reasons, only the minimal sub-tree required
 * to cover all non-null / non-default values stored in the array is
 * maintained. Furthermore, several levels of nodes are aggreated in a
 * B-tree like fashion to inprove cache utilization and reduce the number
 * of steps required for lookup and insert operations.
 *
 * @tparam T the type of the stored elements
 * @tparam BITS the number of bits consumed per node-level
 *              e.g. if it is set to 3, the resulting tree will be of a degree of
 *              2^3=8, and thus 8 child-pointers will be stored in each inner node
 *              and as many values will be stored in each leaf node.
 * @tparam merge_op the functor to be utilized when merging the content of two
 *              instances of this type.
 * @tparam copy_op a functor to be applied to each stored value when copying an
 *              instance of this array. For instance, this is utilized by the
 *              trie implementation to create a clone of each sub-tree instead
 *              of preserving the original pointer.
 */
template <typename T, unsigned BITS = 6, typename merge_op = detail::default_merge<T>,
        typename copy_op = detail::identity<T>>
class SparseArray {
    using key_type = uint64_t;

    // some internal constants
    static constexpr int BIT_PER_STEP = BITS;
    static constexpr int NUM_CELLS = 1 << BIT_PER_STEP;
    static constexpr key_type INDEX_MASK = NUM_CELLS - 1;

public:
    // the type utilized for indexing contained elements
    using index_type = key_type;

    // the type of value stored in this array
    using value_type = T;

    // the atomic view on stored values
    using atomic_value_type = std::atomic<value_type>;

private:
    struct Node;

    /**
     * The value stored in a single cell of a inner
     * or leaf node.
     */
    union Cell {
        // an atomic view on the pointer referencing a nested level
        std::atomic<Node*> aptr;

        // a pointer to the nested level (unsynchronized operations)
        Node* ptr;

        // an atomic view on the value stored in this cell (leaf node)
        atomic_value_type avalue;

        // the value stored in this cell (unsynchronized access, leaf node)
        value_type value;
    };

    /**
     * The node type of the internally maintained tree.
     */
    struct Node {
        // a pointer to the parent node (for efficient iteration)
        const Node* parent;
        // the pointers to the child nodes (inner nodes) or the stored values (leaf nodes)
        Cell cell[NUM_CELLS];
    };

    /**
     * A struct describing all the information required by the container
     * class to manage the wrapped up tree.
     */
    struct RootInfo {
        // the root node of the tree
        Node* root;
        // the number of levels of the tree
        uint32_t levels;
        // the absolute offset of the theoretical first element in the tree
        index_type offset;

        // the first leaf node in the tree
        Node* first;
        // the absolute offset of the first element in the first leaf node
        index_type firstOffset;
    };

    union {
        RootInfo unsynced;         // for sequential operations
        volatile RootInfo synced;  // for synchronized operations
    };

public:
    /**
     * A default constructor creating an empty sparse array.
     */
    SparseArray() : unsynced(RootInfo{nullptr, 0, 0, nullptr, std::numeric_limits<index_type>::max()}) {}

    /**
     * A copy constructor for sparse arrays. It creates a deep
     * copy of the data structure maintained by the handed in
     * array instance.
     */
    SparseArray(const SparseArray& other)
            : unsynced(RootInfo{clone(other.unsynced.root, other.unsynced.levels), other.unsynced.levels,
                      other.unsynced.offset, nullptr, other.unsynced.firstOffset}) {
        if (unsynced.root) {
            unsynced.root->parent = nullptr;
            unsynced.first = findFirst(unsynced.root, unsynced.levels);
        }
    }

    /**
     * A r-value based copy constructor for sparse arrays. It
     * takes over ownership of the structure maintained by the
     * handed in array.
     */
    SparseArray(SparseArray&& other)
            : unsynced(RootInfo{other.unsynced.root, other.unsynced.levels, other.unsynced.offset,
                      other.unsynced.first, other.unsynced.firstOffset}) {
        other.unsynced.root = nullptr;
        other.unsynced.levels = 0;
        other.unsynced.first = nullptr;
    }

    /**
     * A destructor for sparse arrays clearing up the internally
     * maintained data structure.
     */
    ~SparseArray() {
        clean();
    }

    /**
     * An assignment creating a deep copy of the handed in
     * array structure (utilizing the copy functor provided
     * as a template parameter).
     */
    SparseArray& operator=(const SparseArray& other) {
        if (this == &other) return *this;

        // clean this one
        clean();

        // copy content
        unsynced.levels = other.unsynced.levels;
        unsynced.root = clone(other.unsynced.root, unsynced.levels);
        if (unsynced.root) unsynced.root->parent = nullptr;
        unsynced.offset = other.unsynced.offset;
        unsynced.first = (unsynced.root) ? findFirst(unsynced.root, unsynced.levels) : nullptr;
        unsynced.firstOffset = other.unsynced.firstOffset;

        // done
        return *this;
    }

    /**
     * An assignment operation taking over ownership
     * from a r-value reference to a sparse array.
     */
    SparseArray& operator=(SparseArray&& other) {
        // clean this one
        clean();

        // harvest content
        unsynced.root = other.unsynced.root;
        unsynced.levels = other.unsynced.levels;
        unsynced.offset = other.unsynced.offset;
        unsynced.first = other.unsynced.first;
        unsynced.firstOffset = other.unsynced.firstOffset;

        // reset other
        other.unsynced.root = nullptr;
        other.unsynced.levels = 0;
        other.unsynced.first = nullptr;

        // done
        return *this;
    }

    /**
     * Tests whether this sparse array is empty, thus it only
     * contains default-values, or not.
     */
    bool empty() const {
        return unsynced.root == nullptr;
    }

    /**
     * Computes the number of non-empty elements within this
     * sparse array.
     */
    std::size_t size() const {
        // quick one for the empty map
        if (empty()) return 0;

        // count elements -- since maintaining is making inserts more expensive
        std::size_t res = 0;
        for (auto it = begin(); it != end(); ++it) {
            ++res;
        }
        return res;
    }

private:
    /**
     * Computes the memory usage of the given sub-tree.
     */
    static std::size_t getMemoryUsage(const Node* node, int level) {
        // support null-nodes
        if (!node) return 0;

        // add size of current node
        std::size_t res = sizeof(Node);

        // sum up memory usage of child nodes
        if (level > 0) {
            for (int i = 0; i < NUM_CELLS; i++) {
                res += getMemoryUsage(node->cell[i].ptr, level - 1);
            }
        }

        // done
        return res;
    }

public:
    /**
     * Computes the total memory usage of this data structure.
     */
    std::size_t getMemoryUsage() const {
        // the memory of the wrapper class
        std::size_t res = sizeof(*this);

        // add nodes
        if (unsynced.root) {
            res += getMemoryUsage(unsynced.root, unsynced.levels);
        }

        // done
        return res;
    }

    /**
     * Resets the content of this array to default values for each contained
     * element.
     */
    void clear() {
        clean();
        unsynced.root = nullptr;
        unsynced.levels = 0;
        unsynced.first = nullptr;
        unsynced.firstOffset = std::numeric_limits<index_type>::max();
    }

    /**
     * A struct to be utilized as a local, temporal context by client code
     * to speed up the execution of various operations (optional parameter).
     */
    struct op_context {
        index_type lastIndex{0};
        Node* lastNode{nullptr};
        op_context() = default;
    };

private:
    // ---------------------------------------------------------------------
    //              Optimistic Locking of Root-Level Infos
    // ---------------------------------------------------------------------

    /**
     * A struct to cover a snapshot of the root node state.
     */
    struct RootInfoSnapshot {
        // the current pointer to a root node
        Node* root;
        // the current number of levels
        uint32_t levels;
        // the current offset of the first theoretical element
        index_type offset;
        // a version number for the optimistic locking
        uintptr_t version;
    };

    /**
     * Obtains the current version of the root.
     */
    uint64_t getRootVersion() const {
        // here it is assumed that the load of a 64-bit word is atomic
        return (uint64_t)synced.root;
    }

    /**
     * Obtains a snapshot of the current root information.
     */
    RootInfoSnapshot getRootInfo() const {
        RootInfoSnapshot res;
        do {
            // first take the mod counter
            do {
                // if res.mod % 2 == 1 .. there is an update in progress
                res.version = getRootVersion();
            } while (res.version % 2);

            // then the rest
            res.root = synced.root;
            res.levels = synced.levels;
            res.offset = synced.offset;

            // check consistency of obtained data (optimistic locking)
        } while (res.version != getRootVersion());

        // got a consistent snapshot
        return res;
    }

    /**
     * Updates the current root information based on the handed in modified
     * snapshot instance if the version number of the snapshot still corresponds
     * to the current version. Otherwise a concurrent update took place and the
     * operation is aborted.
     *
     * @param info the updated information to be assigned to the active root-info data
     * @return true if successfully updated, false if aborted
     */
    bool tryUpdateRootInfo(const RootInfoSnapshot& info) {
        // check mod counter
        uintptr_t version = info.version;

        // update root to invalid pointer (ending with 1)
        if (!__sync_bool_compare_and_swap(&synced.root, (Node*)version, (Node*)(version + 1))) {
            return false;
        }

        // conduct update
        synced.levels = info.levels;
        synced.offset = info.offset;

        // update root (and thus the version to enable future retrievals)
        __sync_synchronize();
        synced.root = info.root;

        // done
        return true;
    }

    /**
     * A struct summarizing the state of the first node reference.
     */
    struct FirstInfoSnapshot {
        // the pointer to the first node
        Node* node;
        // the offset of the first node
        index_type offset;
        // the version number of the first node (for the optimistic locking)
        uintptr_t version;
    };

    /**
     * Obtains the current version number of the first node information.
     */
    uint64_t getFirstVersion() const {
        // here it is assumed that the load of a 64-bit word is atomic
        return (uint64_t)synced.first;
    }

    /**
     * Obtains a snapshot of the current first-node information.
     */
    FirstInfoSnapshot getFirstInfo() const {
        FirstInfoSnapshot res;
        do {
            // first take the version
            do {
                res.version = getFirstVersion();
            } while (res.version % 2);

            // collect the values
            res.node = synced.first;
            res.offset = synced.firstOffset;

        } while (res.version != getFirstVersion());

        // we got a consistent snapshot
        return res;
    }

    /**
     * Updates the information stored regarding the first node in a
     * concurrent setting utilizing a optimistic locking approach.
     * This is identical to the approach utilized for the root info.
     */
    bool tryUpdateFirstInfo(const FirstInfoSnapshot& info) {
        // check mod counter
        uintptr_t version = info.version;

        // temporary update first pointer to point to uneven value (lock-out)
        if (!__sync_bool_compare_and_swap(&synced.first, (Node*)version, (Node*)(version + 1))) {
            return false;
        }

        // conduct update
        synced.firstOffset = info.offset;

        // update node pointer (and thus the version number)
        __sync_synchronize();
        synced.first = info.node;  // must be last (and atomic)

        // done
        return true;
    }

public:
    /**
     * Obtains a mutable reference to the value addressed by the given index.
     *
     * @param i the index of the element to be addressed
     * @return a mutable reference to the corresponding element
     */
    value_type& get(index_type i) {
        op_context ctxt;
        return get(i, ctxt);
    }

    /**
     * Obtains a mutable reference to the value addressed by the given index.
     *
     * @param i the index of the element to be addressed
     * @param ctxt a operation context to exploit state-less temporal locality
     * @return a mutable reference to the corresponding element
     */
    value_type& get(index_type i, op_context& ctxt) {
        return getLeaf(i, ctxt).value;
    }

    /**
     * Obtains a mutable reference to the atomic value addressed by the given index.
     *
     * @param i the index of the element to be addressed
     * @return a mutable reference to the corresponding element
     */
    atomic_value_type& getAtomic(index_type i) {
        op_context ctxt;
        return getAtomic(i, ctxt);
    }

    /**
     * Obtains a mutable reference to the atomic value addressed by the given index.
     *
     * @param i the index of the element to be addressed
     * @param ctxt a operation context to exploit state-less temporal locality
     * @return a mutable reference to the corresponding element
     */
    atomic_value_type& getAtomic(index_type i, op_context& ctxt) {
        return getLeaf(i, ctxt).avalue;
    }

private:
    /**
     * An internal function capable of navigating to a given leaf node entry.
     * If the cell does not exist yet it will be created as a side-effect.
     *
     * @param i the index of the requested cell
     * @param ctxt a operation context to exploit state-less temporal locality
     * @return a reference to the requested cell
     */
    inline Cell& getLeaf(index_type i, op_context& ctxt) {
        // check context
        if (ctxt.lastNode && (ctxt.lastIndex == (i & ~INDEX_MASK))) {
            // return reference to referenced
            return ctxt.lastNode->cell[i & INDEX_MASK];
        }

        // get snapshot of root
        auto info = getRootInfo();

        // check for emptiness
        if (info.root == nullptr) {
            // build new root node
            info.root = newNode();

            // initialize the new node
            info.root->parent = nullptr;
            info.offset = i & ~(INDEX_MASK);

            // try updating root information atomically
            if (tryUpdateRootInfo(info)) {
                // success -- finish get call

                // update first
                auto firstInfo = getFirstInfo();
                while (info.offset < firstInfo.offset) {
                    firstInfo.node = info.root;
                    firstInfo.offset = info.offset;
                    if (!tryUpdateFirstInfo(firstInfo)) {
                        // there was some concurrent update => check again
                        firstInfo = getFirstInfo();
                    }
                }

                // return reference to proper cell
                return info.root->cell[i & INDEX_MASK];
            }

            // somebody else was faster => use standard insertion procedure
            delete info.root;

            // retrieve new root info
            info = getRootInfo();

            // make sure there is a root
            assert(info.root);
        }

        // for all other inserts
        //   - check boundary
        //   - navigate to node
        //   - insert value

        // check boundaries
        while (!inBoundaries(i, info.levels, info.offset)) {
            // boundaries need to be expanded by growing upwards
            raiseLevel(info);  // try raising level unless someone else did already
            // update root info
            info = getRootInfo();
        }

        // navigate to node
        Node* node = info.root;
        unsigned level = info.levels;
        while (level != 0) {
            // get X coordinate
            auto x = getIndex(i, level);

            // decrease level counter
            --level;

            // check next node
            std::atomic<Node*>& aNext = node->cell[x].aptr;
            Node* next = aNext;
            if (!next) {
                // create new sub-tree
                Node* newNext = newNode();
                newNext->parent = node;

                // try to update next
                if (!aNext.compare_exchange_strong(next, newNext)) {
                    // some other thread was faster => use updated next
                    delete newNext;
                } else {
                    // the locally created next is the new next
                    next = newNext;

                    // update first
                    if (level == 0) {
                        // compute offset of this node
                        auto off = i & ~INDEX_MASK;

                        // fast over-approximation of whether a update is necessary
                        if (off < unsynced.firstOffset) {
                            // update first reference if this one is the smallest
                            auto first_info = getFirstInfo();
                            while (off < first_info.offset) {
                                first_info.node = next;
                                first_info.offset = off;
                                if (!tryUpdateFirstInfo(first_info)) {
                                    // there was some concurrent update => check again
                                    first_info = getFirstInfo();
                                }
                            }
                        }
                    }
                }

                // now next should be defined
                assert(next);
            }

            // continue one level below
            node = next;
        }

        // update context
        ctxt.lastIndex = (i & ~INDEX_MASK);
        ctxt.lastNode = node;

        // return reference to cell
        return node->cell[i & INDEX_MASK];
    }

public:
    /**
     * Updates the value stored in cell i by the given value.
     */
    void update(index_type i, const value_type& val) {
        op_context ctxt;
        update(i, val, ctxt);
    }

    /**
     * Updates the value stored in cell i by the given value. A operation
     * context can be provided for exploiting temporal locality.
     */
    void update(index_type i, const value_type& val, op_context& ctxt) {
        get(i, ctxt) = val;
    }

    /**
     * Obtains the value associated to index i -- which might be
     * the default value of the covered type if the value hasn't been
     * defined previously.
     */
    value_type operator[](index_type i) const {
        return lookup(i);
    }

    /**
     * Obtains the value associated to index i -- which might be
     * the default value of the covered type if the value hasn't been
     * defined previously.
     */
    value_type lookup(index_type i) const {
        op_context ctxt;
        return lookup(i, ctxt);
    }

    /**
     * Obtains the value associated to index i -- which might be
     * the default value of the covered type if the value hasn't been
     * defined previously. A operation context can be provided for
     * exploiting temporal locality.
     */
    value_type lookup(index_type i, op_context& ctxt) const {
        // check whether it is empty
        if (!unsynced.root) return souffle::detail::default_factory<value_type>()();

        // check boundaries
        if (!inBoundaries(i)) return souffle::detail::default_factory<value_type>()();

        // check context
        if (ctxt.lastNode && ctxt.lastIndex == (i & ~INDEX_MASK)) {
            return ctxt.lastNode->cell[i & INDEX_MASK].value;
        }

        // navigate to value
        Node* node = unsynced.root;
        unsigned level = unsynced.levels;
        while (level != 0) {
            // get X coordinate
            auto x = getIndex(i, level);

            // decrease level counter
            --level;

            // check next node
            Node* next = node->cell[x].ptr;

            // check next step
            if (!next) return souffle::detail::default_factory<value_type>()();

            // continue one level below
            node = next;
        }

        // remember context
        ctxt.lastIndex = (i & ~INDEX_MASK);
        ctxt.lastNode = node;

        // return reference to cell
        return node->cell[i & INDEX_MASK].value;
    }

private:
    /**
     * A static operation utilized internally for merging sub-trees recursively.
     *
     * @param parent the parent node of the current merge operation
     * @param trg a reference to the pointer the cloned node should be stored to
     * @param src the node to be cloned
     * @param levels the height of the cloned node
     */
    static void merge(const Node* parent, Node*& trg, const Node* src, int levels) {
        // if other side is null => done
        if (!src) return;

        // if the trg sub-tree is empty, clone the corresponding branch
        if (trg == nullptr) {
            trg = clone(src, levels);
            if (trg) trg->parent = parent;
            return;  // done
        }

        // otherwise merge recursively

        // the leaf-node step
        if (levels == 0) {
            merge_op merg;
            for (int i = 0; i < NUM_CELLS; ++i) {
                trg->cell[i].value = merg(trg->cell[i].value, src->cell[i].value);
            }
            return;
        }

        // the recursive step
        for (int i = 0; i < NUM_CELLS; ++i) {
            merge(trg, trg->cell[i].ptr, src->cell[i].ptr, levels - 1);
        }
    }

public:
    /**
     * Adds all the values stored in the given array to this array.
     */
    void addAll(const SparseArray& other) {
        // skip if other is empty
        if (other.empty()) {
            return;
        }

        // special case: emptiness
        if (empty()) {
            // use assignment operator
            *this = other;
            return;
        }

        // adjust levels
        while (unsynced.levels < other.unsynced.levels || !inBoundaries(other.unsynced.offset)) {
            raiseLevel();
        }

        // navigate to root node equivalent of the other node in this tree
        auto level = unsynced.levels;
        Node** node = &unsynced.root;
        while (level > other.unsynced.levels) {
            // get X coordinate
            auto x = getIndex(other.unsynced.offset, level);

            // decrease level counter
            --level;

            // check next node
            Node*& next = (*node)->cell[x].ptr;
            if (!next) {
                // create new sub-tree
                next = newNode();
                next->parent = *node;
            }

            // continue one level below
            node = &next;
        }

        // merge sub-branches from here
        merge((*node)->parent, *node, other.unsynced.root, level);

        // update first
        if (unsynced.firstOffset > other.unsynced.firstOffset) {
            unsynced.first = findFirst(*node, level);
            unsynced.firstOffset = other.unsynced.firstOffset;
        }
    }

    // ---------------------------------------------------------------------
    //                           Iterator
    // ---------------------------------------------------------------------

    /**
     * The iterator type to be utilized to iterate over the non-default elements of this array.
     */
    class iterator {
        using pair_type = std::pair<index_type, value_type>;

        // a pointer to the leaf node currently processed or null (end)
        const Node* node;

        // the value currently pointed to
        pair_type value;

    public:
        // default constructor -- creating an end-iterator
        iterator() : node(nullptr) {}

        iterator(const Node* node, pair_type value) : node(node), value(std::move(value)) {}

        iterator(const Node* first, index_type firstOffset) : node(first), value(firstOffset, 0) {
            // if the start is the end => we are done
            if (!first) return;

            // load the value
            if (first->cell[0].value == value_type()) {
                ++(*this);  // walk to first element
            } else {
                value.second = first->cell[0].value;
            }
        }

        // a copy constructor
        iterator(const iterator& other) = default;

        // an assignment operator
        iterator& operator=(const iterator& other) = default;

        // the equality operator as required by the iterator concept
        bool operator==(const iterator& other) const {
            // only equivalent if pointing to the end
            return (node == nullptr && other.node == nullptr) ||
                   (node == other.node && value.first == other.value.first);
        }

        // the not-equality operator as required by the iterator concept
        bool operator!=(const iterator& other) const {
            return !(*this == other);
        }

        // the deref operator as required by the iterator concept
        const pair_type& operator*() const {
            return value;
        }

        // support for the pointer operator
        const pair_type* operator->() const {
            return &value;
        }

        // the increment operator as required by the iterator concept
        iterator& operator++() {
            // get current offset
            index_type x = value.first & INDEX_MASK;

            // go to next non-empty value in current node
            do {
                x++;
            } while (x < NUM_CELLS && node->cell[x].value == value_type());

            // check whether one has been found
            if (x < NUM_CELLS) {
                // update value and be done
                value.first = (value.first & ~INDEX_MASK) | x;
                value.second = node->cell[x].value;
                return *this;  // done
            }

            // go to parent
            node = node->parent;
            int level = 1;

            // get current index on this level
            x = getIndex(value.first, level);
            x++;

            while (level > 0 && node) {
                // search for next child
                while (x < NUM_CELLS) {
                    if (node->cell[x].ptr) break;
                    x++;
                }

                // pick next step
                if (x < NUM_CELLS) {
                    // going down
                    node = node->cell[x].ptr;
                    value.first &= getLevelMask(level + 1);
                    value.first |= x << (BIT_PER_STEP * level);
                    level--;
                    x = 0;
                } else {
                    // going up
                    node = node->parent;
                    level++;

                    // get current index on this level
                    x = getIndex(value.first, level);
                    x++;  // go one step further
                }
            }

            // check whether it is the end of range
            if (!node) return *this;

            // search the first value in this node
            x = 0;
            while (node->cell[x].value == value_type()) {
                x++;
            }

            // update value
            value.first |= x;
            value.second = node->cell[x].value;

            // done
            return *this;
        }

        // True if this iterator is passed the last element.
        bool isEnd() const {
            return node == nullptr;
        }

        // enables this iterator core to be printed (for debugging)
        void print(std::ostream& out) const {
            out << "SparseArrayIter(" << node << " @ " << value << ")";
        }

        friend std::ostream& operator<<(std::ostream& out, const iterator& iter) {
            iter.print(out);
            return out;
        }
    };

    /**
     * Obtains an iterator referencing the first non-default element or end in
     * case there are no such elements.
     */
    iterator begin() const {
        return iterator(unsynced.first, unsynced.firstOffset);
    }

    /**
     * An iterator referencing the position after the last non-default element.
     */
    iterator end() const {
        return iterator();
    }

    /**
     * An operation to obtain an iterator referencing an element addressed by the
     * given index. If the corresponding element is a non-default value, a corresponding
     * iterator will be returned. Otherwise end() will be returned.
     */
    iterator find(index_type i) const {
        op_context ctxt;
        return find(i, ctxt);
    }

    /**
     * An operation to obtain an iterator referencing an element addressed by the
     * given index. If the corresponding element is a non-default value, a corresponding
     * iterator will be returned. Otherwise end() will be returned. A operation context
     * can be provided for exploiting temporal locality.
     */
    iterator find(index_type i, op_context& ctxt) const {
        // check whether it is empty
        if (!unsynced.root) return end();

        // check boundaries
        if (!inBoundaries(i)) return end();

        // check context
        if (ctxt.lastNode && ctxt.lastIndex == (i & ~INDEX_MASK)) {
            Node* node = ctxt.lastNode;

            // check whether there is a proper entry
            value_type value = node->cell[i & INDEX_MASK].value;
            if (value == 0) {
                return end();
            }
            // return iterator pointing to value
            return iterator(node, std::make_pair(i, value));
        }

        // navigate to value
        Node* node = unsynced.root;
        unsigned level = unsynced.levels;
        while (level != 0) {
            // get X coordinate
            auto x = getIndex(i, level);

            // decrease level counter
            --level;

            // check next node
            Node* next = node->cell[x].ptr;

            // check next step
            if (!next) return end();

            // continue one level below
            node = next;
        }

        // register in context
        ctxt.lastNode = node;
        ctxt.lastIndex = (i & ~INDEX_MASK);

        // check whether there is a proper entry
        value_type value = node->cell[i & INDEX_MASK].value;
        if (value == 0) {
            return end();
        }

        // return iterator pointing to cell
        return iterator(node, std::make_pair(i, value));
    }

    /**
     * An operation obtaining the smallest non-default element such that it's index is >=
     * the given index.
     */
    iterator lowerBound(index_type i) const {
        op_context ctxt;
        return lowerBound(i, ctxt);
    }

    /**
     * An operation obtaining the smallest non-default element such that it's index is >=
     * the given index. A operation context can be provided for exploiting temporal locality.
     */
    iterator lowerBound(index_type i, op_context&) const {
        // check whether it is empty
        if (!unsynced.root) return end();

        // check boundaries
        if (!inBoundaries(i)) return end();

        // navigate to value
        Node* node = unsynced.root;
        unsigned level = unsynced.levels;
        while (true) {
            // get X coordinate
            auto x = getIndex(i, level);

            // check next node
            Node* next = node->cell[x].ptr;

            // check next step
            if (!next) {
                if (x == NUM_CELLS - 1) {
                    ++level;
                    node = const_cast<Node*>(node->parent);
                    if (!node) return end();
                }

                // continue search
                i = i & getLevelMask(level);

                // find next higher value
                i += 1ull << (BITS * level);

            } else {
                if (level == 0) {
                    // found boundary
                    return iterator(node, std::make_pair(i, node->cell[x].value));
                }

                // decrease level counter
                --level;

                // continue one level below
                node = next;
            }
        }
    }

private:
    /**
     * An internal debug utility printing the internal structure of this sparse array to the given output
     * stream.
     */
    void dump(bool detailed, std::ostream& out, const Node& node, int level, index_type offset,
            int indent = 0) const {
        auto x = getIndex(offset, level + 1);
        out << times("\t", indent) << x << ": Node " << &node << " on level " << level
            << " parent: " << node.parent << " -- range: " << offset << " - "
            << (offset + ~getLevelMask(level + 1)) << "\n";

        if (level == 0) {
            for (int i = 0; i < NUM_CELLS; i++) {
                if (detailed || node.cell[i].value != value_type()) {
                    out << times("\t", indent + 1) << i << ": [" << (offset + i) << "] " << node.cell[i].value
                        << "\n";
                }
            }
        } else {
            for (int i = 0; i < NUM_CELLS; i++) {
                if (node.cell[i].ptr) {
                    dump(detailed, out, *node.cell[i].ptr, level - 1,
                            offset + (i * (index_type(1) << (level * BIT_PER_STEP))), indent + 1);
                } else if (detailed) {
                    auto low = offset + (i * (1 << (level * BIT_PER_STEP)));
                    auto hig = low + ~getLevelMask(level);
                    out << times("\t", indent + 1) << i << ": empty range " << low << " - " << hig << "\n";
                }
            }
        }
        out << "\n";
    }

public:
    /**
     * A debug utility printing the internal structure of this sparse array to the given output stream.
     */
    void dump(bool detail = false, std::ostream& out = std::cout) const {
        if (!unsynced.root) {
            out << " - empty - \n";
            return;
        }
        out << "root:  " << unsynced.root << "\n";
        out << "offset: " << unsynced.offset << "\n";
        out << "first: " << unsynced.first << "\n";
        out << "fist offset: " << unsynced.firstOffset << "\n";
        dump(detail, out, *unsynced.root, unsynced.levels, unsynced.offset);
    }

private:
    // --------------------------------------------------------------------------
    //                                 Utilities
    // --------------------------------------------------------------------------

    /**
     * Creates new nodes and initializes them with 0.
     */
    static Node* newNode() {
        auto* res = new Node();
        std::memset(res->cell, 0, sizeof(Cell) * NUM_CELLS);
        return res;
    }

    /**
     * Destroys a node and all its sub-nodes recursively.
     */
    static void freeNodes(Node* node, int level) {
        if (!node) return;
        if (level != 0) {
            for (int i = 0; i < NUM_CELLS; i++) {
                freeNodes(node->cell[i].ptr, level - 1);
            }
        }
        delete node;
    }

    /**
     * Conducts a cleanup of the internal tree structure.
     */
    void clean() {
        freeNodes(unsynced.root, unsynced.levels);
        unsynced.root = nullptr;
        unsynced.levels = 0;
    }

    /**
     * Clones the given node and all its sub-nodes.
     */
    static Node* clone(const Node* node, int level) {
        // support null-pointers
        if (!node) return nullptr;

        // create a clone
        auto* res = new Node();

        // handle leaf level
        if (level == 0) {
            copy_op copy;
            for (int i = 0; i < NUM_CELLS; i++) {
                res->cell[i].value = copy(node->cell[i].value);
            }
            return res;
        }

        // for inner nodes clone each child
        for (int i = 0; i < NUM_CELLS; i++) {
            auto cur = clone(node->cell[i].ptr, level - 1);
            if (cur) cur->parent = res;
            res->cell[i].ptr = cur;
        }

        // done
        return res;
    }

    /**
     * Obtains the left-most leaf-node of the tree rooted by the given node
     * with the given level.
     */
    static Node* findFirst(Node* node, int level) {
        while (level > 0) {
            bool found = false;
            for (int i = 0; i < NUM_CELLS; i++) {
                Node* cur = node->cell[i].ptr;
                if (cur) {
                    node = cur;
                    --level;
                    found = true;
                    break;
                }
            }
            assert(found && "No first node!");
        }

        return node;
    }

    /**
     * Raises the level of this tree by one level. It does so by introducing
     * a new root node and inserting the current root node as a child node.
     */
    void raiseLevel() {
        // something went wrong when we pass that line
        assert(unsynced.levels < (sizeof(index_type) * 8 / BITS) + 1);

        // create new root
        Node* node = newNode();
        node->parent = nullptr;

        // insert existing root as child
        auto x = getIndex(unsynced.offset, unsynced.levels + 1);
        node->cell[x].ptr = unsynced.root;

        // swap the root
        unsynced.root->parent = node;

        // update root
        unsynced.root = node;
        ++unsynced.levels;

        // update offset be removing additional bits
        unsynced.offset &= getLevelMask(unsynced.levels + 1);
    }

    /**
     * Attempts to raise the height of this tree based on the given root node
     * information and updates the root-info snapshot correspondingly.
     */
    void raiseLevel(RootInfoSnapshot& info) {
        // something went wrong when we pass that line
        assert(info.levels < (sizeof(index_type) * 8 / BITS) + 1);

        // create new root
        Node* newRoot = newNode();
        newRoot->parent = nullptr;

        // insert existing root as child
        auto x = getIndex(info.offset, info.levels + 1);
        newRoot->cell[x].ptr = info.root;

        // exchange the root in the info struct
        auto oldRoot = info.root;
        info.root = newRoot;

        // update level counter
        ++info.levels;

        // update offset
        info.offset &= getLevelMask(info.levels + 1);

        // try exchanging root info
        if (tryUpdateRootInfo(info)) {
            // success => final step, update parent of old root
            oldRoot->parent = info.root;
        } else {
            // throw away temporary new node
            delete newRoot;
        }
    }

    /**
     * Tests whether the given index is covered by the boundaries defined
     * by the hight and offset of the internally maintained tree.
     */
    bool inBoundaries(index_type a) const {
        return inBoundaries(a, unsynced.levels, unsynced.offset);
    }

    /**
     * Tests whether the given index is within the boundaries defined by the
     * given tree hight and offset.
     */
    static bool inBoundaries(index_type a, uint32_t levels, index_type offset) {
        auto mask = getLevelMask(levels + 1);
        return (a & mask) == offset;
    }

    /**
     * Obtains the index within the arrays of cells of a given index on a given
     * level of the internally maintained tree.
     */
    static index_type getIndex(RamDomain a, unsigned level) {
        return (a & (INDEX_MASK << (level * BIT_PER_STEP))) >> (level * BIT_PER_STEP);
    }

    /**
     * Computes the bit-mask to be applicable to obtain the offset of a node on a
     * given tree level.
     */
    static index_type getLevelMask(unsigned level) {
        if (level > (sizeof(index_type) * 8 / BITS)) return 0;
        return (~(index_type(0)) << (level * BIT_PER_STEP));
    }
};

/**
 * A sparse bit-map is a bit map virtually assigning a bit value to every value if the
 * uint32_t domain. However, only 1-bits are stored utilizing a nested sparse array
 * structure.
 *
 * @tparam BITS similar to the BITS parameter of the sparse array type
 */
template <unsigned BITS = 4>
class SparseBitMap {
    // the element type stored in the nested sparse array
    using value_t = uint64_t;

    // define the bit-level merge operation
    struct merge_op {
        value_t operator()(value_t a, value_t b) const {
            return a | b;  // merging bit masks => bitwise or operation
        }
    };

    // the type of the internal data store
    using data_store_t = SparseArray<value_t, BITS, merge_op>;
    using atomic_value_t = typename data_store_t::atomic_value_type;

    // some constants for manipulating stored values
<<<<<<< HEAD
    static const short BITS_PER_ENTRY = sizeof(value_t) * 8;
    static const short LEAF_INDEX_WIDTH = static_cast<short>(__builtin_ctz(BITS_PER_ENTRY));
    static const uint64_t LEAF_INDEX_MASK = BITS_PER_ENTRY - 1;
=======
    static constexpr short BITS_PER_ENTRY = sizeof(value_t) * 8;
    static constexpr short LEAF_INDEX_WIDTH = __builtin_ctz(BITS_PER_ENTRY);
    static constexpr uint64_t LEAF_INDEX_MASK = BITS_PER_ENTRY - 1;
>>>>>>> 116f09e7

public:
    // the type to address individual entries
    using index_type = typename data_store_t::index_type;

private:
    // it utilizes a sparse map to store its data
    data_store_t store;

public:
    // a simple default constructor
    SparseBitMap() = default;

    // a default copy constructor
    SparseBitMap(const SparseBitMap&) = default;

    // a default r-value copy constructor
    SparseBitMap(SparseBitMap&&) = default;

    // a default assignment operator
    SparseBitMap& operator=(const SparseBitMap&) = default;

    // a default r-value assignment operator
    SparseBitMap& operator=(SparseBitMap&&) = default;

    // checks whether this bit-map is empty -- thus it does not have any 1-entries
    bool empty() const {
        return store.empty();
    }

    // the type utilized for recording context information for exploiting temporal locality
    using op_context = typename data_store_t::op_context;

    /**
     * Sets the bit addressed by i to 1.
     */
    bool set(index_type i) {
        op_context ctxt;
        return set(i, ctxt);
    }

    /**
     * Sets the bit addressed by i to 1. A context for exploiting temporal locality
     * can be provided.
     */
    bool set(index_type i, op_context& ctxt) {
        atomic_value_t& val = store.getAtomic(i >> LEAF_INDEX_WIDTH, ctxt);
        value_t bit = (1ull << (i & LEAF_INDEX_MASK));

#ifdef __GNUC__
#if __GNUC__ >= 7
        // In GCC >= 7 the usage of fetch_or causes a bug that needs further investigation
        // For now, this two-instruction based implementation provides a fix that does
        // not sacrifice too much performance.

        while (true) {
            auto order = std::memory_order::memory_order_relaxed;

            // load current value
            value_t old = val.load(order);

            // if bit is already set => we are done
            if (old & bit) return false;

            // set the bit, if failed, repeat
            if (!val.compare_exchange_strong(old, old | bit, order, order)) continue;

            // it worked, new bit added
            return true;
        }

#endif
#endif

        value_t old = val.fetch_or(bit, std::memory_order::memory_order_relaxed);
        return !(old & bit);
    }

    /**
     * Determines the whether the bit addressed by i is set or not.
     */
    bool test(index_type i) const {
        op_context ctxt;
        return test(i, ctxt);
    }

    /**
     * Determines the whether the bit addressed by i is set or not. A context for
     * exploiting temporal locality can be provided.
     */
    bool test(index_type i, op_context& ctxt) const {
        value_t bit = (1ull << (i & LEAF_INDEX_MASK));
        return store.lookup(i >> LEAF_INDEX_WIDTH, ctxt) & bit;
    }

    /**
     * Determines the whether the bit addressed by i is set or not.
     */
    bool operator[](index_type i) const {
        return test(i);
    }

    /**
     * Resets all contained bits to 0.
     */
    void clear() {
        store.clear();
    }

    /**
     * Determines the number of bits set.
     */
    std::size_t size() const {
        // this is computed on demand to keep the set operation simple.
        std::size_t res = 0;
        for (const auto& cur : store) {
            res += __builtin_popcountll(cur.second);
        }
        return res;
    }

    /**
     * Computes the total memory usage of this data structure.
     */
    std::size_t getMemoryUsage() const {
        // compute the total memory usage
        return sizeof(*this) - sizeof(data_store_t) + store.getMemoryUsage();
    }

    /**
     * Sets all bits set in other to 1 within this bit map.
     */
    void addAll(const SparseBitMap& other) {
        // nothing to do if it is a self-assignment
        if (this == &other) return;

        // merge the sparse store
        store.addAll(other.store);
    }

    // ---------------------------------------------------------------------
    //                           Iterator
    // ---------------------------------------------------------------------

    /**
     * An iterator iterating over all indices set to 1.
     */
    class iterator : public std::iterator<std::forward_iterator_tag, index_type> {
        using nested_iterator = typename data_store_t::iterator;

        // the iterator through the underlying sparse data structure
        nested_iterator iter;

        // the currently consumed mask
        uint64_t mask = 0;

        // the value currently pointed to
        index_type value;

    public:
        // default constructor -- creating an end-iterator
        iterator() = default;

        iterator(const nested_iterator& iter)
                : iter(iter), mask(toMask(iter->second)), value(iter->first << LEAF_INDEX_WIDTH) {
            moveToNextInMask();
        }

        iterator(const nested_iterator& iter, uint64_t m, index_type value)
                : iter(iter), mask(m), value(value) {}

        // a copy constructor
        iterator(const iterator& other) = default;

        // an assignment operator
        iterator& operator=(const iterator& other) = default;

        // the equality operator as required by the iterator concept
        bool operator==(const iterator& other) const {
            // only equivalent if pointing to the end
            return iter == other.iter && mask == other.mask;
        }

        // the not-equality operator as required by the iterator concept
        bool operator!=(const iterator& other) const {
            return !(*this == other);
        }

        // the deref operator as required by the iterator concept
        const index_type& operator*() const {
            return value;
        }

        // support for the pointer operator
        const index_type* operator->() const {
            return &value;
        }

        // the increment operator as required by the iterator concept
        iterator& operator++() {
            // progress in current mask
            if (moveToNextInMask()) return *this;

            // go to next entry
            ++iter;

            // update value
            if (!iter.isEnd()) {
                value = iter->first << LEAF_INDEX_WIDTH;
                mask = toMask(iter->second);
                moveToNextInMask();
            }

            // done
            return *this;
        }

        bool isEnd() const {
            return iter.isEnd();
        }

        void print(std::ostream& out) const {
            out << "SparseBitMapIter(" << iter << " -> " << std::bitset<64>(mask) << " @ " << value << ")";
        }

        // enables this iterator core to be printed (for debugging)
        friend std::ostream& operator<<(std::ostream& out, const iterator& iter) {
            iter.print(out);
            return out;
        }

        static uint64_t toMask(const value_t& value) {
            static_assert(sizeof(value_t) == sizeof(uint64_t), "Fixed for 64-bit compiler.");
            return reinterpret_cast<const uint64_t&>(value);
        }

    private:
        bool moveToNextInMask() {
            // check if there is something left
            if (mask == 0) return false;

            // get position of leading 1
            auto pos = __builtin_ctzll(mask);

            // consume this bit
            mask &= ~(1llu << pos);

            // update value
            value &= ~LEAF_INDEX_MASK;
            value |= pos;

            // done
            return true;
        }
    };

    /**
     * Obtains an iterator pointing to the first index set to 1. If there
     * is no such bit, end() will be returned.
     */
    iterator begin() const {
        auto it = store.begin();
        if (it.isEnd()) return end();
        return iterator(it);
    }

    /**
     * Returns an iterator referencing the position after the last set bit.
     */
    iterator end() const {
        return iterator();
    }

    /**
     * Obtains an iterator referencing the position i if the corresponding
     * bit is set, end() otherwise.
     */
    iterator find(index_type i) const {
        op_context ctxt;
        return find(i, ctxt);
    }

    /**
     * Obtains an iterator referencing the position i if the corresponding
     * bit is set, end() otherwise. An operation context can be provided
     * to exploit temporal locality.
     */
    iterator find(index_type i, op_context& ctxt) const {
        // check prefix part
        auto it = store.find(i >> LEAF_INDEX_WIDTH, ctxt);
        if (it.isEnd()) return end();

        // check bit-set part
        uint64_t mask = iterator::toMask(it->second);
        if (!(mask & (1llu << (i & LEAF_INDEX_MASK)))) return end();

        // OK, it is there => create iterator
        mask &= ((1ull << (i & LEAF_INDEX_MASK)) - 1);  // remove all bits before pos i
        return iterator(it, mask, i);
    }

    /**
     * Locates an iterator to the first element in this sparse bit map not less
     * than the given index.
     */
    iterator lower_bound(index_type i) const {
        auto it = store.lowerBound(i >> LEAF_INDEX_WIDTH);
        if (it.isEnd()) return end();

        // check bit-set part
        uint64_t mask = iterator::toMask(it->second);

        // if there is no bit remaining in this mask, check next mask.
        if (!(mask & ((~uint64_t(0)) << (i & LEAF_INDEX_MASK)))) {
            index_type next = ((i >> LEAF_INDEX_WIDTH) + 1) << LEAF_INDEX_WIDTH;
            if (next < i) return end();
            return lower_bound(next);
        }

        // there are bits left, use least significant bit of those
        mask &= ((~uint64_t(0)) << (i & LEAF_INDEX_MASK));  // remove all bits before pos i

        // compute value represented by least significant bit
        index_type pos = __builtin_ctzll(mask);

        // remove this bit as well
        mask = mask & ~(1ull << pos);

        // construct value of this located bit
        index_type val = i & ~LEAF_INDEX_MASK;
        val |= pos;
        return iterator(it, mask, val);
    }

    /**
     * A debugging utility printing the internal structure of this map to the
     * given output stream.
     */
    void dump(bool detail = false, std::ostream& out = std::cout) const {
        store.dump(detail, out);
    }

    /**
     * Provides write-protected access to the internal store for running
     * analysis on the data structure.
     */
    const data_store_t& getStore() const {
        return store;
    }
};

// ---------------------------------------------------------------------
//                              TRIE
// ---------------------------------------------------------------------

namespace detail {

/**
 * A base class for the Trie implementation allowing various
 * specializations of the Trie template to inherit common functionality.
 *
 * @tparam Dim the number of dimensions / arity of the stored tuples
 * @tparam Derived the type derived from this base class
 */
template <unsigned Dim, typename Derived>
class TrieBase {
public:
    /**
     * The type of the stored entries / tuples.
     */
    using entry_type = typename ram::Tuple<RamDomain, Dim>;

    // -- operation wrappers --

    /**
     * A generic function enabling the insertion of tuple values in a user-friendly way.
     */
    template <typename... Values>
    bool insert(Values... values) {
        return static_cast<Derived&>(*this).insert(entry_type{{RamDomain(values)...}});
    }

    /**
     * A generic function enabling the convenient conduction of a membership check.
     */
    template <typename... Values>
    bool contains(Values... values) const {
        return static_cast<const Derived&>(*this).contains(entry_type{{RamDomain(values)...}});
    }

    // ---------------------------------------------------------------------
    //                           Iterator
    // ---------------------------------------------------------------------

    /**
     * An iterator over the stored entries.
     *
     * Iterators for tries consist of a top-level iterator maintaining the
     * master copy of a materialized tuple and a recursively nested iterator
     * core -- one for each nested trie level.
     */
    template <template <unsigned D> class IterCore>
    class iterator : public std::iterator<std::forward_iterator_tag, entry_type> {
        template <unsigned Len, unsigned Pos, unsigned Dimensions>
        friend struct fix_binding;

        template <unsigned Pos, unsigned Dimensions>
        friend struct fix_lower_bound;

        template <unsigned Pos, unsigned Dimensions>
        friend struct fix_first;

        // the iterator core of this level
        using iter_core_t = IterCore<0>;

        // the wrapped iterator
        iter_core_t iter_core;

        // the value currently pointed to
        entry_type value;

    public:
        // default constructor -- creating an end-iterator
        iterator() = default;

        // a copy constructor
        iterator(const iterator& other) = default;

        iterator(iterator&& other) = default;

        template <typename Param>
        explicit iterator(const Param& param) : iter_core(param, value) {}

        // an assignment operator
        iterator& operator=(const iterator& other) = default;

        // the equality operator as required by the iterator concept
        bool operator==(const iterator& other) const {
            // equivalent if pointing to the same value
            return iter_core == other.iter_core;
        }

        // the not-equality operator as required by the iterator concept
        bool operator!=(const iterator& other) const {
            return !(*this == other);
        }

        // the deref operator as required by the iterator concept
        const entry_type& operator*() const {
            return value;
        }

        // support for the pointer operator
        const entry_type* operator->() const {
            return &value;
        }

        // the increment operator as required by the iterator concept
        iterator& operator++() {
            iter_core.inc(value);
            return *this;
        }

        // enables this iterator to be printed (for debugging)
        void print(std::ostream& out) const {
            out << "iter(" << iter_core << " -> " << value << ")";
        }

        friend std::ostream& operator<<(std::ostream& out, const iterator& iter) {
            iter.print(out);
            return out;
        }
    };

    /* -------------- operator hint statistics ----------------- */

    // an aggregation of statistical values of the hint utilization
    struct hint_statistics {
        // the counter for insertion operations
        CacheAccessCounter inserts;

        // the counter for contains operations
        CacheAccessCounter contains;

        // the counter for get_boundaries operations
        CacheAccessCounter get_boundaries;
    };

protected:
    // the hint statistic of this b-tree instance
    mutable hint_statistics hint_stats;

public:
    // Obtains a reference to the internally maintained hint statistics
    const hint_statistics& getHintStatistics() const {
        return hint_stats;
    }
};

/**
 * A functor extracting a reference to a nested iterator core from an enclosing
 * iterator core.
 */
template <unsigned Level>
struct get_nested_iter_core {
    template <typename IterCore>
    auto operator()(IterCore& core) -> decltype(get_nested_iter_core<Level - 1>()(core.getNested())) {
        return get_nested_iter_core<Level - 1>()(core.getNested());
    }
};

template <>
struct get_nested_iter_core<0> {
    template <typename IterCore>
    IterCore& operator()(IterCore& core) {
        return core;
    }
};

/**
 * A functor initializing an iterator upon creation to reference the first
 * element in the associated Trie.
 */
template <unsigned Pos, unsigned Dim>
struct fix_first {
    template <unsigned bits, typename iterator>
    void operator()(const SparseBitMap<bits>& store, iterator& iter) const {
        // set iterator to first in store
        auto first = store.begin();
        get_nested_iter_core<Pos>()(iter.iter_core).setIterator(first);
        iter.value[Pos] = *first;
    }

    template <typename Store, typename iterator>
    void operator()(const Store& store, iterator& iter) const {
        // set iterator to first in store
        auto first = store.begin();
        get_nested_iter_core<Pos>()(iter.iter_core).setIterator(first);
        iter.value[Pos] = first->first;
        // and continue recursively
        fix_first<Pos + 1, Dim>()(first->second->getStore(), iter);
    }
};

template <unsigned Dim>
struct fix_first<Dim, Dim> {
    template <typename Store, typename iterator>
    void operator()(const Store& store, iterator& iter) const {
        // terminal case => nothing to do
    }
};

/**
 * A functor initializing an iterator upon creation to reference the first element
 * exhibiting a given prefix within a given Trie.
 */
template <unsigned Len, unsigned Pos, unsigned Dim>
struct fix_binding {
    template <unsigned bits, typename iterator, typename entry_type>
    bool operator()(
            const SparseBitMap<bits>& store, iterator& begin, iterator& end, const entry_type& entry) const {
        // search in current level
        auto cur = store.find(entry[Pos]);

        // if not present => fail
        if (cur == store.end()) return false;

        // take current value
        get_nested_iter_core<Pos>()(begin.iter_core).setIterator(cur);
        ++cur;
        get_nested_iter_core<Pos>()(end.iter_core).setIterator(cur);

        // update iterator value
        begin.value[Pos] = entry[Pos];

        // no more remaining levels to fix
        return true;
    }

    template <typename Store, typename iterator, typename entry_type>
    bool operator()(const Store& store, iterator& begin, iterator& end, const entry_type& entry) const {
        // search in current level
        auto cur = store.find(entry[Pos]);

        // if not present => fail
        if (cur == store.end()) return false;

        // take current value as start
        get_nested_iter_core<Pos>()(begin.iter_core).setIterator(cur);

        // update iterator value
        begin.value[Pos] = entry[Pos];

        // fix remaining nested iterators
        auto res = fix_binding<Len - 1, Pos + 1, Dim>()(cur->second->getStore(), begin, end, entry);

        // update end of iterator
        if (get_nested_iter_core<Pos + 1>()(end.iter_core).getIterator() == cur->second->getStore().end()) {
            ++cur;
            if (cur != store.end()) {
                fix_first<Pos + 1, Dim>()(cur->second->getStore(), end);
            }
        }
        get_nested_iter_core<Pos>()(end.iter_core).setIterator(cur);

        // done
        return res;
    }
};

template <unsigned Pos, unsigned Dim>
struct fix_binding<0, Pos, Dim> {
    template <unsigned bits, typename iterator, typename entry_type>
    bool operator()(
            const SparseBitMap<bits>& store, iterator& begin, iterator& end, const entry_type& entry) const {
        // move begin to begin of store
        auto a = store.begin();
        get_nested_iter_core<Pos>()(begin.iter_core).setIterator(a);
        begin.value[Pos] = *a;

        return true;
    }

    template <typename Store, typename iterator, typename entry_type>
    bool operator()(const Store& store, iterator& begin, iterator& end, const entry_type& entry) const {
        // move begin to begin of store
        auto a = store.begin();
        get_nested_iter_core<Pos>()(begin.iter_core).setIterator(a);
        begin.value[Pos] = a->first;

        // continue recursively
        fix_binding<0, Pos + 1, Dim>()(a->second->getStore(), begin, end, entry);
        return true;
    }
};

template <unsigned Dim>
struct fix_binding<0, Dim, Dim> {
    template <typename Store, typename iterator, typename entry_type>
    bool operator()(const Store& store, iterator& begin, iterator& end, const entry_type& entry) const {
        // nothing more to do
        return true;
    }
};

/**
 * A functor initializing an iterator upon creation to reference the first element
 * within a given Trie being not less than a given value .
 */
template <unsigned Pos, unsigned Dim>
struct fix_lower_bound {
    template <unsigned bits, typename iterator, typename entry_type>
    bool operator()(const SparseBitMap<bits>& store, iterator& iter, const entry_type& entry) const {
        // search in current level
        auto cur = store.lower_bound(entry[Pos]);

        if (cur == store.end()) return false;

        get_nested_iter_core<Pos>()(iter.iter_core).setIterator(cur);

        assert(entry[Pos] <= RamDomain(*cur));
        iter.value[Pos] = *cur;

        // no more remaining levels to fix
        return true;
    }

    template <typename Store, typename iterator, typename entry_type>
    bool operator()(const Store& store, iterator& iter, const entry_type& entry) const {
        // search in current level
        auto cur = store.lowerBound(entry[Pos]);

        // if no lower boundary is found, be done
        if (cur == store.end()) return false;
        assert(RamDomain(cur->first) >= entry[Pos]);

        // if the lower bound is higher than the requested value, go to first in subtree
        if (RamDomain(cur->first) > entry[Pos]) {
            get_nested_iter_core<Pos>()(iter.iter_core).setIterator(cur);
            iter.value[Pos] = cur->first;
            fix_first<Pos + 1, Dim>()(cur->second->getStore(), iter);
            return true;
        }

        // attempt to fix the rest
        if (!fix_lower_bound<Pos + 1, Dim>()(cur->second->getStore(), iter, entry)) {
            // if it does not work, since there are no matching elements in this branch, go to next
            entry_type sub = entry;
            sub[Pos] += 1;
            for (size_t i = Pos + 1; i < Dim; ++i) {
                sub[i] = 0;
            }
            return (*this)(store, iter, sub);
        }

        // remember result
        get_nested_iter_core<Pos>()(iter.iter_core).setIterator(cur);

        // update iterator value
        iter.value[Pos] = cur->first;

        // done!
        return true;
    }
};

}  // namespace detail

/**
 * The most generic implementation of a Trie forming the top-level of any
 * Trie storing tuples of arity > 1.
 */
template <unsigned Dim>
class Trie : public detail::TrieBase<Dim, Trie<Dim>> {
    template <unsigned D>
    friend class Trie;

    template <unsigned D, typename Derived>
    friend class TrieBase;

    // a shortcut for the common base class type
    using base = typename detail::TrieBase<Dim, Trie<Dim>>;

    // the type of the nested tries (1 dimension less)
    using nested_trie_type = Trie<Dim - 1>;

    // the merge operation capable of merging two nested tries
    struct nested_trie_merger {
        nested_trie_type* operator()(nested_trie_type* a, const nested_trie_type* b) const {
            if (!b) return a;
            if (!a) return new nested_trie_type(*b);
            a->insertAll(*b);
            return a;
        }
    };

    // the operation capable of cloning a nested trie
    struct nested_trie_cloner {
        nested_trie_type* operator()(nested_trie_type* a) const {
            if (!a) return a;
            return new nested_trie_type(*a);
        }
    };

    // the data structure utilized for indexing nested tries
    using store_type = SparseArray<nested_trie_type*,
            6,  // = 2^6 entries per block
            nested_trie_merger, nested_trie_cloner>;

    // the actual data store
    store_type store;

public:
    using entry_type = typename ram::Tuple<RamDomain, Dim>;
    using element_type = entry_type;

    // ---------------------------------------------------------------------
    //                           Iterator
    // ---------------------------------------------------------------------

    /**
     * The iterator core for trie iterators involving this level.
     */
    template <unsigned I = 0>
    class iterator_core {
        // the iterator for the current level
        using store_iter_t = typename store_type::iterator;

        // the type of the nested iterator
        using nested_iter_core = typename Trie<Dim - 1>::template iterator_core<I + 1>;

        store_iter_t iter;

        nested_iter_core nested;

    public:
        /** default end-iterator constructor */
        iterator_core() = default;

        template <typename Tuple>
        iterator_core(const store_iter_t& iter, Tuple& entry) : iter(iter) {
            entry[I] = iter->first;
            nested = iter->second->template getBeginCoreIterator<I + 1>(entry);
        }

        void setIterator(const store_iter_t& iter) {
            this->iter = iter;
        }

        store_iter_t& getIterator() {
            return this->iter;
        }

        nested_iter_core& getNested() {
            return nested;
        }

        template <typename Tuple>
        bool inc(Tuple& entry) {
            // increment nested iterator
            if (nested.inc(entry)) return true;

            // increment the iterator on this level
            ++iter;

            // check whether the end has been reached
            if (iter.isEnd()) return false;

            // otherwise update entry value
            entry[I] = iter->first;

            // and restart nested
            nested = iter->second->template getBeginCoreIterator<I + 1>(entry);
            return true;
        }

        bool operator==(const iterator_core& other) const {
            return nested == other.nested && iter == other.iter;
        }

        bool operator!=(const iterator_core& other) const {
            return !(*this == other);
        }

        // enables this iterator core to be printed (for debugging)
        void print(std::ostream& out) const {
            out << iter << " | " << nested;
        }

        friend std::ostream& operator<<(std::ostream& out, const iterator_core& iter) {
            iter.print(out);
            return out;
        }
    };

    // the type of iterator to be utilized when iterating of instances of this trie
    using iterator = typename base::template iterator<iterator_core>;

    // the operation context aggregating all operation contexts of nested structures
    struct op_context {
        using local_ctxt = typename store_type::op_context;
        using nested_ctxt = typename nested_trie_type::op_context;

        // for insert and contain
        local_ctxt local{};
        RamDomain lastQuery{};
        nested_trie_type* lastNested{nullptr};
        nested_ctxt nestedCtxt{};

        // for boundaries
        unsigned lastBoundaryLevels{Dim + 1};
        entry_type lastBoundaryRequest{};
        range<iterator> lastBoundaries{iterator(), iterator()};

        op_context() = default;
    };

    using operation_hints = op_context;

    using base::contains;
    using base::insert;

    /**
     * A simple destructore.
     */
    ~Trie() {
        for (auto& cur : store) {
            delete cur.second;  // clears all nested tries
        }
    }

    /**
     * Determines whether this trie is empty or not.
     */
    bool empty() const {
        return store.empty();
    }

    /**
     * Determines the number of entries in this trie.
     */
    std::size_t size() const {
        // the number of elements is lazy-evaluated
        std::size_t res = 0;
        for (const auto& cur : store) {
            res += cur.second->size();
        }
        return res;
    }

    /**
     * Computes the total memory usage of this data structure.
     */
    std::size_t getMemoryUsage() const {
        // compute the total memory usage of this level
        std::size_t res = sizeof(*this) - sizeof(store) + store.getMemoryUsage();

        // add the memory usage of sub-levels
        for (const auto& cur : store) {
            res += cur.second->getMemoryUsage();
        }

        // done
        return res;
    }

    /**
     * Removes all entries within this trie.
     */
    void clear() {
        // delete lower levels
        for (auto& cur : store) {
            delete cur.second;
        }

        // clear store
        store.clear();
    }

    /**
     * Inserts a new entry.
     *
     * @param tuple the entry to be added
     * @return true if the same tuple hasn't been present before, false otherwise
     */
    bool insert(const entry_type& tuple) {
        op_context ctxt;
        return insert(tuple, ctxt);
    }

    /**
     * Inserts a new entry. A operation context may be provided to exploit temporal
     * locality.
     *
     * @param tuple the entry to be added
     * @param ctxt the operation context to be utilized
     * @return true if the same tuple hasn't been present before, false otherwise
     */
    bool insert(const entry_type& tuple, op_context& ctxt) {
        return insert_internal<0>(tuple, ctxt);
    }

    /**
     * Determines whether a given tuple is present within the set specified
     * by this trie.
     *
     * @param tuple the tuple to be tested
     * @return true if present, false otherwise
     */
    bool contains(const entry_type& tuple) const {
        op_context ctxt;
        return contains(tuple, ctxt);
    }

    /**
     * Determines whether a given tuple is present within the set specified
     * by this trie. A operation context may be provided to exploit temporal
     * locality.
     *
     * @param tuple the entry to be added
     * @param ctxt the operation context to be utilized
     * @return true if the same tuple hasn't been present before, false otherwise
     */
    bool contains(const entry_type& tuple, op_context& ctxt) const {
        return contains_internal<0>(tuple, ctxt);
    }

    /**
     * Inserts all elements stored within the given trie into this trie.
     *
     * @param other the elements to be inserted into this trie
     */
    void insertAll(const Trie& other) {
        store.addAll(other.store);
    }

    /**
     * Obtains an iterator referencing the first element stored within this trie.
     */
    iterator begin() const {
        auto it = store.begin();
        if (it.isEnd()) return end();
        return iterator(it);
    }

    /**
     * Obtains an iterator referencing the position after the last element stored
     * within this trie.
     */
    iterator end() const {
        return iterator();
    }

    iterator find(const entry_type& entry) const {
        op_context ctxt;
        return find(entry, ctxt);
    }

    iterator find(const entry_type& entry, op_context& ctxt) const {
        auto range = getBoundaries<Dim>(entry, ctxt);
        return (!range.empty()) ? range.begin() : end();
    }

    /**
     * Obtains a range of elements matching the prefix of the given entry up to
     * levels elements.
     *
     * @tparam levels the length of the requested matching prefix
     * @param entry the entry to be looking for
     * @return the corresponding range of matching elements
     */
    template <unsigned levels>
    range<iterator> getBoundaries(const entry_type& entry) const {
        op_context ctxt;
        return getBoundaries<levels>(entry, ctxt);
    }

    /**
     * Obtains a range of elements matching the prefix of the given entry up to
     * levels elements. A operation context may be provided to exploit temporal
     * locality.
     *
     * @tparam levels the length of the requested matching prefix
     * @param entry the entry to be looking for
     * @param ctxt the operation context to be utilized
     * @return the corresponding range of matching elements
     */
    template <unsigned levels>
    range<iterator> getBoundaries(const entry_type& entry, op_context& ctxt) const {
        // if nothing is bound => just use begin and end
        if (levels == 0) return make_range(begin(), end());

        // check context
        if (ctxt.lastBoundaryLevels == levels) {
            bool fit = true;
            for (unsigned i = 0; i < levels; ++i) {
                fit = fit && (entry[i] == ctxt.lastBoundaryRequest[i]);
            }

            // if it fits => take it
            if (fit) {
                base::hint_stats.get_boundaries.addHit();
                return ctxt.lastBoundaries;
            }
        }

        // the hint has not been a hit
        base::hint_stats.get_boundaries.addMiss();

        // start with two end iterators
        iterator begin{}, end{};

        // adapt them level by level
        auto found = detail::fix_binding<levels, 0, Dim>()(store, begin, end, entry);
        if (!found) return make_range(iterator(), iterator());

        // update context
        ctxt.lastBoundaryLevels = levels;
        ctxt.lastBoundaryRequest = entry;
        ctxt.lastBoundaries = make_range(begin, end);

        // use the result
        return ctxt.lastBoundaries;
    }

    /**
     * Obtains an iterator to the first element not less than the given entry value.
     *
     * @param entry the lower bound for this search
     * @param ctxt the operation context to be utilized
     * @return an iterator addressing the first element in this structure not less than the given value
     */
    iterator lower_bound(const entry_type& entry, op_context& /* ctxt */) const {
        // start with a default-initialized iterator
        iterator res;

        // adapt it level by level
        bool found = detail::fix_lower_bound<0, Dim>()(store, res, entry);

        // use the result
        return found ? res : end();
    }

    /**
     * Obtains an iterator to the first element not less than the given entry value.
     *
     * @param entry the lower bound for this search
     * @return an iterator addressing the first element in this structure not less than the given value
     */
    iterator lower_bound(const entry_type& entry) const {
        op_context ctxt;
        return lower_bound(entry, ctxt);
    }

    /**
     * Computes a partition of an approximate number of chunks of the content
     * of this trie. Thus, the union of the resulting set of disjoint ranges is
     * equivalent to the content of this trie.
     *
     * @param chunks the number of chunks requested
     * @return a list of sub-ranges forming a partition of the content of this trie
     */
    std::vector<range<iterator>> partition(unsigned chunks = 500) const {
        std::vector<range<iterator>> res;

        // shortcut for empty trie
        if (this->empty()) return res;

        // use top-level elements for partitioning
        int step = std::max(store.size() / chunks, size_t(1));

        int c = 1;
        auto priv = begin();
        for (auto it = store.begin(); it != store.end(); ++it, c++) {
            if (c % step != 0 || c == 1) continue;
            auto cur = iterator(it);
            res.push_back(make_range(priv, cur));
            priv = cur;
        }
        // add final chunk
        res.push_back(make_range(priv, end()));
        return res;
    }

    /**
     * Provides a protected access to the internally maintained store.
     */
    const store_type& getStore() const {
        return store;
    }

private:
    /**
     * Creates a core iterator for this trie level and updates component
     * I of the given entry to exhibit the corresponding first value.
     *
     * @tparam I the index of the tuple to be processed by the resulting iterator core
     * @tparam Tuple the type of the tuple to be processed by the resulting iterator core
     * @param entry a reference to the tuple to be updated to the first value
     * @return the requested iterator core instance
     */
    template <unsigned I, typename Tuple>
    iterator_core<I> getBeginCoreIterator(Tuple& entry) const {
        return iterator_core<I>(store.begin(), entry);
    }

    /**
     * The internally utilized implementation of the insert operation inserting
     * a given tuple into this sub-trie.
     *
     * @tparam I the component index associated to this level
     * @tparam Tuple the tuple type to be inserted
     * @param tuple the tuple to be inserted
     * @param ctxt a operation context to exploit temporal locality
     * @return true if this tuple wasn't contained before, false otherwise
     */
    template <unsigned I, typename Tuple>
    bool insert_internal(const Tuple& tuple, op_context& ctxt) {
        using value_t = typename store_type::value_type;
        using atomic_value_t = typename store_type::atomic_value_type;

        // check context
        if (ctxt.lastNested && ctxt.lastQuery == tuple[I]) {
            base::hint_stats.inserts.addHit();
            return ctxt.lastNested->template insert_internal<I + 1>(tuple, ctxt.nestedCtxt);
        } else {
            base::hint_stats.inserts.addMiss();
        }

        // lookup nested
        atomic_value_t& next = store.getAtomic(tuple[I], ctxt.local);

        // get pure pointer to next level
        value_t nextPtr = next;

        // conduct a lock-free lazy-creation of nested trees
        if (!nextPtr) {
            // create a new sub-tree
            auto newNested = new nested_trie_type();

            // register new sub-tree atomically
            if (next.compare_exchange_weak(nextPtr, newNested)) {
                nextPtr = newNested;  // worked
            } else {
                delete newNested;  // some other thread was faster => use its version
            }
        }

        // make sure a next has been established
        assert(nextPtr);

        // clear context if necessary
        if (nextPtr != ctxt.lastNested) {
            ctxt.lastQuery = tuple[I];
            ctxt.lastNested = nextPtr;
            ctxt.nestedCtxt = typename op_context::nested_ctxt();
        }

        // conduct recursive step
        return nextPtr->template insert_internal<I + 1>(tuple, ctxt.nestedCtxt);
    }

    /**
     * An internal implementation of the contains member function determining
     * whether a given tuple is present within this sub-trie or not.
     *
     * @tparam I the component index associated to this level
     * @tparam Tuple the tuple type to be checked
     * @param tuple the tuple to be checked
     * @param ctxt a operation context to exploit temporal locality
     * @return true if this tuple is present, false otherwise
     */
    template <unsigned I, typename Tuple>
    bool contains_internal(const Tuple& tuple, op_context& ctxt) const {
        // check context
        if (ctxt.lastNested && ctxt.lastQuery == tuple[I]) {
            base::hint_stats.contains.addHit();
            return ctxt.lastNested->template contains_internal<I + 1>(tuple, ctxt.nestedCtxt);
        } else {
            base::hint_stats.contains.addMiss();
        }

        // lookup next step
        auto next = store.lookup(tuple[I], ctxt.local);

        // clear context if necessary
        if (next != ctxt.lastNested) {
            ctxt.lastQuery = tuple[I];
            ctxt.lastNested = next;
            ctxt.nestedCtxt = typename op_context::nested_ctxt();
        }

        // conduct recursive step
        return next && next->template contains_internal<I + 1>(tuple, ctxt.nestedCtxt);
    }
};

/**
 * A template specialization for the 0-ary try.
 */
template <>
class Trie<0u> : public detail::TrieBase<0u, Trie<0u>> {
    template <unsigned Dim>
    friend class Trie;

    template <unsigned Dim, typename Derived>
    friend class detail::TrieBase;

    using base = typename detail::TrieBase<0u, Trie<0u>>;

    using entry_type = typename ram::Tuple<RamDomain, 0>;

    // the singleton instance of the 0-ary tuple
    static const ram::Tuple<RamDomain, 0> instance;

    // a flag determining whether this trie is empty or contains the singleton instance
    bool present = false;

public:
    using element_type = entry_type;
    struct op_context {};
    using operation_hints = op_context;

    using base::contains;
    using base::insert;

    // a simple default constructor
    Trie() = default;

    /**
     * Clears the content of this trie.
     */
    void clear() {
        present = false;
    }

    /**
     * Determines whether this trie is empty or not.
     */
    bool empty() const {
        return !present;
    }

    /**
     * Determines the number of elements stores in this trie.
     */
    std::size_t size() const {
        return (present) ? 1 : 0;
    }

    /**
     * Computes the total memory usage of this data structure.
     */
    std::size_t getMemoryUsage() const {
        // compute the total memory usage
        return sizeof(*this);
    }

    /**
     * Inserts a new element into this trie.
     *
     * @return true if the trie has been empty before, false otherwise
     */
    bool insert(const entry_type&) {
        bool res = !present;
        present = true;
        return res;
    }

    /**
     * Inserts a new element into this trie. An operation context may
     * be provided, but will be ignored.
     *
     * @return true if the trie has been empty before, false otherwise
     */
    bool insert(const entry_type& tuple, op_context&) {
        return insert(tuple);
    }

    /**
     * Adds all elements of the given trie to this trie.
     */
    void insertAll(const Trie& other) {
        present = present || other.present;
    }

    /**
     * Determines whether the given 0-ary tuple is present within this trie.
     */
    bool contains(const entry_type&) const {
        return present;
    }

    /**
     * Determines whether the given 0-ary tuple is present within this trie.
     * An operation context may be provided, but ignored.
     */
    bool contains(const entry_type& tuple, op_context&) const {
        return contains(tuple);
    }

    // ---------------------------------------------------------------------
    //                           Iterator
    // ---------------------------------------------------------------------

    /**
     * The iterator core for this type of trie level.
     */
    template <unsigned I = 0>
    class iterator_core {
        bool end;

    public:
        iterator_core(bool end = true) : end(end) {}

        template <typename Tuple>
        iterator_core(bool end, Tuple&) : end(end) {}

        bool inc() {
            auto res = end;
            end = true;
            return res;
        }

        template <typename Tuple>
        bool inc(Tuple&) {
            return inc();
        }

        bool operator==(const iterator_core& other) const {
            return end && other.end;
        }

        bool operator!=(const iterator_core& other) const {
            return !(*this == other);
        }

        // enables this iterator core to be printed (for debugging)
        void print(std::ostream& out) const {
            out << ((end) ? "end" : "single");
        }

        friend std::ostream& operator<<(std::ostream& out, const iterator_core& iter) {
            iter.print(out);
            return out;
        }
    };

    using iterator = typename base::template iterator<iterator_core>;

    /**
     * Obtains an iterator referencing the first element in this trie or
     * end() if this trie is empty.
     */
    iterator begin() const {
        return iterator(!present);
    }

    /**
     * Obtains an iterator positions after the last element stored in this
     * trie.
     */
    iterator end() const {
        return iterator();
    }

    /**
     * Partitions this trie into a list of disjoint sub-sets.
     */
    std::vector<range<iterator>> partition(unsigned chunks = 500) const {
        // shortcut for empty trie
        if (empty()) return std::vector<range<iterator>>();
        return toVector(make_range(begin(), end()));
    }

    /**
     * Obtains boundaries for the given entry. Since tuples stored
     * in this trie have no components, the result will always be the
     * full range [begin(),...,end()]. Levels != 0 are not allowed.
     */
    template <unsigned levels>
    range<iterator> getBoundaries(const entry_type&) const {
        static_assert(levels == 0, "No dimensions to query!");
        return make_range(begin(), end());
    }

    /**
     * Obtains boundaries for the given entry. Since tuples stored
     * in this trie have no components, the result will always be the
     * full range [begin(),...,end()]. Levels != 0 are not allowed.
     */
    template <unsigned levels>
    range<iterator> getBoundaries(const entry_type& entry, op_context&) const {
        return getBoundaries<levels>(entry);
    }

private:
    /**
     * Initialized the core iterator of this level.
     */
    template <unsigned I, typename Tuple>
    iterator_core<I> getBeginCoreIterator(Tuple&) const {
        return iterator_core<I>(!present);
    }

    /**
     * The internal implementation of the insert operation on this level
     * as it is utilized by the TrieBase class.
     */
    template <unsigned I, typename Tuple>
    bool insert_internal(const Tuple& tuple, op_context&) {
        return insert(tuple);
    }

    /**
     * The internal implementation of the contains operation on this level
     * as it is utilized by the TrieBase class.
     */
    template <unsigned I, typename Tuple>
    bool contains_internal(const Tuple&, op_context&) const {
        return present;
    }
};

/**
 * A template specialization for tries containing tuples exhibiting a single
 * element. For improved memory efficiency, this level is the leaf-node level
 * of all tires exhibiting an arity >= 1. Internally, values are stored utilizing
 * sparse bit maps.
 */
template <>
class Trie<1u> : public detail::TrieBase<1u, Trie<1u>> {
    template <unsigned Dim>
    friend class Trie;

    template <unsigned Dim, typename Derived>
    friend class detail::TrieBase;

    // a shortcut for the base type
    using base = typename detail::TrieBase<1u, Trie<1u>>;

    // the map type utilized internally
    using map_type = SparseBitMap<>;

    // the internal data store
    map_type map;

public:
    using element_type = entry_type;
    using op_context = typename map_type::op_context;
    using operation_hints = op_context;

    using base::contains;
    using base::insert;

    /**
     * Determines whether this trie is empty or not.
     */
    bool empty() const {
        return map.empty();
    }

    /**
     * Determines the number of elements stored in this trie.
     */
    std::size_t size() const {
        return map.size();
    }

    /**
     * Computes the total memory usage of this data structure.
     */
    std::size_t getMemoryUsage() const {
        // compute the total memory usage
        return sizeof(*this) - sizeof(map_type) + map.getMemoryUsage();
    }

    /**
     * Removes all elements form this trie.
     */
    void clear() {
        map.clear();
    }

    /**
     * Inserts the given tuple into this trie.
     *
     * @param tuple the tuple to be inserted
     * @return true if the tuple has not been present before, false otherwise
     */
    bool insert(const entry_type& tuple) {
        op_context ctxt;
        return insert(tuple, ctxt);
    }

    /**
     * Inserts the given tuple into this trie.
     * An operation context can be provided to exploit temporal locality.
     *
     * @param tuple the tuple to be inserted
     * @param ctxt an operation context for exploiting temporal locality
     * @return true if the tuple has not been present before, false otherwise
     */
    bool insert(const entry_type& tuple, op_context& ctxt) {
        return insert_internal<0>(tuple, ctxt);
    }

    /**
     * Determines whether the given tuple is present in this trie or not.
     *
     * @param tuple the tuple to be tested
     * @return true if present, false otherwise
     */
    bool contains(const entry_type& tuple) const {
        op_context ctxt;
        return contains(tuple, ctxt);
    }

    /**
     * Determines whether the given tuple is present in this trie or not.
     * An operation context can be provided to exploit temporal locality.
     *
     * @param tuple the tuple to be tested
     * @param ctxt an operation context for exploiting temporal locality
     * @return true if present, false otherwise
     */
    bool contains(const entry_type& tuple, op_context& ctxt) const {
        return contains_internal<0>(tuple, ctxt);
    }

    /**
     * Inserts all tuples stored within the given trie into this trie.
     * This operation is considerably more efficient than the consecutive
     * insertion of the elements in other into this trie.
     */
    void insertAll(const Trie& other) {
        map.addAll(other.map);
    }

    // ---------------------------------------------------------------------
    //                           Iterator
    // ---------------------------------------------------------------------

    /**
     * The iterator core of this level contributing to the construction of
     * a composed trie iterator.
     */
    template <unsigned I = 0>
    class iterator_core {
        // the iterator for this level
        using iter_type = typename map_type::iterator;

        // the referenced bit-map iterator
        iter_type iter;

    public:
        /** default end-iterator constructor */
        iterator_core() = default;

        template <typename Tuple>
        iterator_core(const iter_type& iter, Tuple& entry) : iter(iter) {
            entry[I] = *iter;
        }

        void setIterator(const iter_type& iter) {
            this->iter = iter;
        }

        iter_type& getIterator() {
            return this->iter;
        }

        template <typename Tuple>
        bool inc(Tuple& entry) {
            // increment the iterator on this level
            ++iter;

            // check whether the end has been reached
            if (iter.isEnd()) return false;

            // otherwise update entry value
            entry[I] = *iter;
            return true;
        }

        bool operator==(const iterator_core& other) const {
            return iter == other.iter;
        }

        bool operator!=(const iterator_core& other) const {
            return !(*this == other);
        }

        // enables this iterator core to be printed (for debugging)
        void print(std::ostream& out) const {
            out << iter;
        }

        friend std::ostream& operator<<(std::ostream& out, const iterator_core& iter) {
            iter.print(out);
            return out;
        }
    };

    // the iterator type utilized by this trie type
    using iterator = typename base::template iterator<iterator_core>;

    /**
     * Obtains an iterator referencing the first element stored within this trie
     * or end() if this trie is empty.
     */
    iterator begin() const {
        if (map.empty()) return end();
        return iterator(map.begin());
    }

    /**
     * Obtains an iterator referencing the first position after the last element
     * within this trie.
     */
    iterator end() const {
        return iterator();
    }

    /**
     * Obtains a partition of this tire such that the resulting list of ranges
     * cover disjoint subsets of the elements stored in this trie. Their union
     * is equivalent to the content of this trie.
     */
    std::vector<range<iterator>> partition(unsigned chunks = 500) const {
        std::vector<range<iterator>> res;

        // shortcut for empty trie
        if (this->empty()) return res;

        // use top-level elements for partitioning
        int step = static_cast<int>(std::max(map.size() / chunks, size_t(1)));

        int c = 1;
        auto priv = begin();
        for (auto it = map.begin(); it != map.end(); ++it, c++) {
            if (c % step != 0 || c == 1) continue;
            auto cur = iterator(it);
            res.push_back(make_range(priv, cur));
            priv = cur;
        }
        // add final chunk
        res.push_back(make_range(priv, end()));
        return res;
    }

    /**
     * Obtains a range of elements matching the prefix of the given entry up to
     * levels elements.
     *
     * @tparam levels the length of the requested matching prefix
     * @param entry the entry to be looking for
     * @return the corresponding range of matching elements
     */
    template <unsigned levels>
    range<iterator> getBoundaries(const entry_type& entry) const {
        op_context ctxt;
        return getBoundaries<levels>(entry, ctxt);
    }

    /**
     * Obtains a range of elements matching the prefix of the given entry up to
     * levels elements. A operation context may be provided to exploit temporal
     * locality.
     *
     * @tparam levels the length of the requested matching prefix
     * @param entry the entry to be looking for
     * @param ctxt the operation context to be utilized
     * @return the corresponding range of matching elements
     */
    template <unsigned levels>
    range<iterator> getBoundaries(const entry_type& entry, op_context& ctxt) const {
        // for levels = 0
        if (levels == 0) return make_range(begin(), end());
        // for levels = 1
        auto pos = map.find(entry[0], ctxt);
        if (pos == map.end()) return make_range(end(), end());
        auto next = pos;
        ++next;
        return make_range(iterator(pos), iterator(next));
    }

    iterator lower_bound(const entry_type& entry, op_context&) const {
        return iterator(map.lower_bound(entry[0]));
    }

    iterator lower_bound(const entry_type& entry) const {
        op_context ctxt;
        return lower_bound(entry, ctxt);
    }

    /**
     * Provides protected access to the internally maintained store.
     */
    const map_type& getStore() const {
        return map;
    }

private:
    /**
     * Creates a core iterator for this trie level and updates component
     * I of the given entry to exhibit the corresponding first value.
     *
     * @tparam I the index of the tuple to be processed by the resulting iterator core
     * @tparam Tuple the type of the tuple to be processed by the resulting iterator core
     * @param entry a reference to the tuple to be updated to the first value
     * @return the requested iterator core instance
     */
    template <unsigned I, typename Tuple>
    iterator_core<I> getBeginCoreIterator(Tuple& entry) const {
        return iterator_core<I>(map.begin(), entry);
    }

    /**
     * The internally utilized implementation of the insert operation inserting
     * a given tuple into this sub-trie.
     *
     * @tparam I the component index associated to this level
     * @tparam Tuple the tuple type to be inserted
     * @param tuple the tuple to be inserted
     * @param ctxt a operation context to exploit temporal locality
     * @return true if this tuple wasn't contained before, false otherwise
     */
    template <unsigned I, typename Tuple>
    bool insert_internal(const Tuple& tuple, op_context& ctxt) {
        return map.set(tuple[I], ctxt);
    }

    /**
     * An internal implementation of the contains member function determining
     * whether a given tuple is present within this sub-trie or not.
     *
     * @tparam I the component index associated to this level
     * @tparam Tuple the tuple type to be checked
     * @param tuple the tuple to be checked
     * @param ctxt a operation context to exploit temporal locality
     * @return true if this tuple is present, false otherwise
     */
    template <unsigned I, typename Tuple>
    bool contains_internal(const Tuple& tuple, op_context& ctxt) const {
        return map.test(tuple[I], ctxt);
    }
};

}  // end namespace souffle<|MERGE_RESOLUTION|>--- conflicted
+++ resolved
@@ -1412,15 +1412,9 @@
     using atomic_value_t = typename data_store_t::atomic_value_type;
 
     // some constants for manipulating stored values
-<<<<<<< HEAD
-    static const short BITS_PER_ENTRY = sizeof(value_t) * 8;
-    static const short LEAF_INDEX_WIDTH = static_cast<short>(__builtin_ctz(BITS_PER_ENTRY));
-    static const uint64_t LEAF_INDEX_MASK = BITS_PER_ENTRY - 1;
-=======
     static constexpr short BITS_PER_ENTRY = sizeof(value_t) * 8;
-    static constexpr short LEAF_INDEX_WIDTH = __builtin_ctz(BITS_PER_ENTRY);
+    static constexpr short LEAF_INDEX_WIDTH = static_cast<short>(__builtin_ctz(BITS_PER_ENTRY));
     static constexpr uint64_t LEAF_INDEX_MASK = BITS_PER_ENTRY - 1;
->>>>>>> 116f09e7
 
 public:
     // the type to address individual entries
